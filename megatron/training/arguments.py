# Copyright (c) 2025, NVIDIA CORPORATION. All rights reserved.

"""Megatron arguments."""

import argparse
import dataclasses
import json
import os
from pathlib import Path
import types
import warnings

import torch
import torch.nn.functional as F
from packaging.version import Version as PkgVersion

from megatron.core.dist_checkpointing.validation import StrictHandling
from megatron.core.models.retro.utils import (
    get_config_path as get_retro_config_path,
    get_gpt_data_dir as get_retro_data_dir,
)
from megatron.core.rerun_state_machine import RerunStateMachine
from megatron.core.transformer import MLATransformerConfig, TransformerConfig
from megatron.core.transformer.enums import AttnBackend
from megatron.core.transformer.heterogeneous.heterogeneous_config import (
    HeterogeneousTransformerConfig,
    MLPConfig,
)
from megatron.core.utils import (
    get_torch_version,
    is_torch_min_version,
)
from megatron.training.activations import squared_relu
from megatron.training.utils import get_device_arch_version, update_use_dist_ckpt, print_rank_0
from megatron.core.msc_utils import MultiStorageClientFeature


def add_megatron_arguments(parser: argparse.ArgumentParser):
    """"Add Megatron-LM arguments to the given parser."""

    # Standard arguments.
    parser = _add_network_size_args(parser)
    parser = _add_regularization_args(parser)
    parser = _add_training_args(parser)
    parser = _add_initialization_args(parser)
    parser = _add_learning_rate_args(parser)
    parser = _add_checkpointing_args(parser)
    parser = _add_mixed_precision_args(parser)
    parser = _add_distributed_args(parser)
    parser = _add_validation_args(parser)
    parser = _add_data_args(parser)
    parser = _add_tokenizer_args(parser)
    parser = _add_autoresume_args(parser)
    parser = _add_biencoder_args(parser)
    parser = _add_vision_args(parser)
    parser = _add_moe_args(parser)
    parser = _add_mla_args(parser)
    parser = _add_heterogeneous_args(parser)
    parser = _add_logging_args(parser)
    parser = _add_straggler_detector_args(parser)
    parser = _add_workload_inspector_server_args(parser)
    parser = _add_inference_args(parser)
    parser = _add_transformer_engine_args(parser)
    parser = _add_retro_args(parser)
    parser = _add_experimental_args(parser)
    parser = _add_one_logger_args(parser)
    parser = _add_inprocess_restart_args(parser)
    parser = _add_ft_package_args(parser)
    parser = _add_config_logger_args(parser)
    parser = _add_rerun_machine_args(parser)
    parser = _add_msc_args(parser)

    return parser

def parse_args(extra_args_provider=None, ignore_unknown_args=False):
    """Parse all arguments."""
    parser = argparse.ArgumentParser(description='Megatron-LM Arguments',
                                     allow_abbrev=False)

    parser = add_megatron_arguments(parser)

    # Custom arguments.
    if extra_args_provider is not None:
        parser = extra_args_provider(parser)

    # Parse.
    if ignore_unknown_args:
        args, _ = parser.parse_known_args()
    else:
        args = parser.parse_args()

    # Experimental yaml
    if args.yaml_cfg is not None:
        from .yaml_arguments import load_yaml
        assert args.yaml_cfg and not args.use_legacy_models, \
            "Yaml config is not supported with legacy models."
        args = load_yaml(args.yaml_cfg)


    # Args from environment
    args.rank = int(os.getenv('RANK', '0'))
    args.world_size = int(os.getenv("WORLD_SIZE", '1'))

    # Args to disable MSC
    if not args.enable_msc:
        MultiStorageClientFeature.disable()
        assert MultiStorageClientFeature.is_enabled() is False
        print('WARNING: The MSC feature is disabled.')

    return args


def validate_model_config_args_from_heterogeneous_config(args):
    """Validate model config arguments from heterogeneous config.

    This function takes model arguments and validates them based on a heterogeneous layer configuration.
    The heterogeneous config can be provided either as a path to a JSON file or as an encoded JSON string.

    The function enforces certain model architecture choices like SiLU activation, RMSNorm, grouped query attention,
    and RoPE positional embeddings. It also sets model dimensions like number of layers, hidden size, and attention heads
    based on the heterogeneous config.

    Args:
        args: Model configuration arguments to be overridden. Expected to have attributes:
            - heterogeneous_layers_config_path (str): Path to JSON config file
            - heterogeneous_layers_config_encoded_json (str): Encoded JSON config string

    Returns:
        None
    """
    if (
        args.heterogeneous_layers_config_path is None
        and args.heterogeneous_layers_config_encoded_json is None
    ):
        return

    if args.heterogeneous_layers_config_encoded_json is None:
        args.heterogeneous_layers_config_encoded_json = Path(
            args.heterogeneous_layers_config_path
        ).read_text()

    hf_config_dict = types.SimpleNamespace(**json.loads(args.heterogeneous_layers_config_encoded_json))

    assert hf_config_dict.hidden_act == "silu", (
        f"hidden_act in heterogeneous config is {hf_config_dict.hidden_act}, should be silu"
    )

    n_kv_heads_in_group = [
        config["attention"]["n_heads_in_group"] for config in hf_config_dict.block_configs 
        if config["attention"]["n_heads_in_group"] is not None
    ]
    assert all(num == n_kv_heads_in_group[0] for num in n_kv_heads_in_group), "num query head must be consistent across all layers"

    args_to_validate = {
        "swiglu": True,
        "normalization": "RMSNorm",
        "group_query_attention": True,
        "position_embedding_type": "rope",
        "rotary_percent": 1.0,
        "use_rope_scaling": True,
        "use_rotary_position_embeddings": True,
        "num_layers": hf_config_dict.num_hidden_layers,
        "hidden_size": hf_config_dict.hidden_size,
        "num_attention_heads": hf_config_dict.num_attention_heads,
        "untie_embeddings_and_output_weights": not hf_config_dict.tie_word_embeddings,
        "rotary_base": hf_config_dict.rope_theta,
        "rope_scaling_factor": hf_config_dict.rope_scaling["factor"],
        "num_query_groups": hf_config_dict.num_attention_heads // n_kv_heads_in_group[0],
    }

    incompatible_args = {}
    for key, value in args_to_validate.items():
        provided_value = getattr(args, key, None)
        if provided_value != value:
            incompatible_args[key] = (provided_value, value)

    if incompatible_args:
        incompatible_args_str = ', '.join([
            f"{k}: {provided_value} (provided) != {value} (expected)"
            for k, (provided_value, value) in incompatible_args.items()
        ])
        raise ValueError(
            f"Arguments differ from heterogeneous config: {incompatible_args_str}"
        )


def load_retro_config(retro_project_dir):
    '''Load Retro's config.json.'''

    # Retro config path.
    retro_config_path = get_retro_config_path(retro_project_dir)
    assert os.path.exists(retro_config_path), \
        "Retro project dir missing config.json."

    # Load retro config.
    with open(retro_config_path) as f:
        retro_config = types.SimpleNamespace(**json.load(f))

    return retro_config


def load_retro_args(args):
    """Load predefined args from Retro config (if applicable).

    When using Retro (or GPT for comparison purposes), data arguments are
    overridden by the saved config.json within the Retro project directory. This
    is to ensure that the data used for pretraining is consistent with the data
    that was preprocessed using the Retro preprocessing pipeline (see
    `tools/retro/preprocess_data.py`).
    """

    # Return if no project directory is specified.
    if args.retro_project_dir is None:
        return

    # Load retro config.
    retro_config = load_retro_config(args.retro_project_dir)

    # Retro data path is relative to project dir (via hard or soft links).
    data_dir = get_retro_data_dir(args.retro_project_dir)
    data_path = list(retro_config.retro_gpt_data_path)
    if len(data_path) % 2 == 0:
        for i in range(len(data_path) - 1, -1, -2):
            data_path[i] = os.path.join(data_dir, data_path[i])
    else:
        assert len(data_path) == 1
        data_path[0] = os.path.join(data_dir, data_path[0])

    # Update args.
    args.data_cache_path = retro_config.retro_gpt_data_cache_path
    args.data_path = data_path if args.data_path is None else args.data_path
    args.eval_interval = retro_config.retro_gpt_eval_interval
    args.eval_iters = retro_config.retro_gpt_eval_iters
    args.global_batch_size = retro_config.retro_gpt_global_batch_size
    args.max_position_embeddings = retro_config.retro_gpt_seq_length
    args.merge_file = os.path.join(
        args.retro_project_dir,
        retro_config.retro_gpt_merge_file,
    ) if retro_config.retro_gpt_merge_file is not None else None
    args.seed = retro_config.retro_gpt_seed
    args.seq_length = retro_config.retro_gpt_seq_length
    args.tokenizer_model = os.path.join(
        args.retro_project_dir,
        retro_config.retro_gpt_tokenizer_model,
    ) if retro_config.retro_gpt_tokenizer_model is not None else None
    args.tokenizer_type = retro_config.retro_gpt_tokenizer_type
    args.train_samples = retro_config.retro_gpt_train_samples
    args.vocab_file = os.path.join(
        args.retro_project_dir,
        retro_config.retro_gpt_vocab_file,
    ) if retro_config.retro_gpt_vocab_file is not None else None

    # Retro-specific args.
    args.retro_block_size = retro_config.retro_block_size
    args.retro_chunk_length = retro_config.retro_gpt_chunk_length
    args.retro_neighbor_dirs = retro_config.retro_neighbor_dirs
    args.retro_split_preprocessing = retro_config.retro_gpt_split
    args.retro_bert_tokenizer_type = retro_config.retro_bert_tokenizer_type
    args.retro_bert_vocab_file = retro_config.retro_bert_vocab_file

def no_rope_freq_type(x):
    """ Controls which layers to skip performing Rotary Position Embedding.
    - An integer N: Represents a 1:N ratio, meaning RoPE is skipped every N-1 layers.
    - A string "N": Same as above, but provided as a string
    - A string containing a Python list expression that defines a custom pattern, e.g.:
      "([0]*3+[1]*1)*3" evaluates to [0,0,0,1,0,0,0,1,0,0,0,1]
      where 1 indicates rope is skipped on the layer.
      This allows defining arbitrary patterns of rope skipping.
      The pattern length must match the total number of transformer layers.
      Examples:
          "([1]+[0]*23)": Only first layer has rope skipped for a 24-layer network.
          "([0]*3+[1]*1)*2": Every 4 layers the rope is skipped on the last layer. Repeat twice.
    """
    if x is None or isinstance(x, int):
        return x
    assert isinstance(x, str)
    if '[' in x:
        # it's a custom pattern
        pattern = eval(x)
        return pattern
    else:
        # it's a single int but in str
        return int(x)

def moe_freq_type(x):
    """Frequency between MoE layers and Dense layers.

    Accepts either:
    - An integer N: Represents a 1:N ratio, meaning one expert layer for every N-1 dense layers
    - A string "N": Same as above, but provided as a string
    - A string containing a Python list expression that defines a custom pattern, e.g.:
      "([1]*3+[0]*1)*3" evaluates to [1,1,1,0,1,1,1,0,1,1,1,0]
      where 1 indicates an expert layer and 0 indicates a dense layer.
      This allows defining arbitrary patterns of expert and dense layers.
      The pattern length must match the total number of transformer layers.
      Examples:
          "([0]+[1]*23)": 1 dense layer followed by 23 experts layers
          "([1]*3+[0]*2)*2": Three expert layers followed by two dense layers, repeated twice.
    """
    if isinstance(x, int):
        return x
    assert isinstance(x, str)
    if '[' in x:
        # it's a custom pattern
        pattern = eval(x)
        return pattern
    else:
        # it's a single int but in str
        return int(x)


def validate_args(args, defaults={}):

    # Temporary
    assert args.non_persistent_ckpt_type in ['global', 'local', None], \
        'Currently only global and local checkpoints are supported'
    if args.non_persistent_ckpt_type == 'local':
        try:
            from nvidia_resiliency_ext.checkpointing.local.ckpt_managers.local_manager import \
                LocalCheckpointManager
        except ModuleNotFoundError as e:
            raise RuntimeError('nvidia_resiliency_ext is required for local checkpointing') from e
        
    # validate model config args from heterogeneous config (if provided).
    validate_model_config_args_from_heterogeneous_config(args)

    # Load saved args from Retro (if applicable).
    load_retro_args(args)

    # Set args.use_dist_ckpt from args.ckpt_format.
    if args.use_legacy_models:
        assert args.ckpt_format == "torch", \
            "legacy model format only supports the 'torch' checkpoint format."
    update_use_dist_ckpt(args)

    if args.encoder_pipeline_model_parallel_size == 0 and args.num_experts == 0:
        assert args.encoder_tensor_model_parallel_size == args.tensor_model_parallel_size,  "If non-MOE encoder shares first decoder pipeline rank it must have the same TP as the decoder."

    if args.encoder_tensor_model_parallel_size > 0:
        assert args.num_attention_heads % args.encoder_tensor_model_parallel_size == 0
        assert args.encoder_tensor_model_parallel_size <= args.tensor_model_parallel_size, "We do not support encoders with more TP than the decoder."

    if args.encoder_pipeline_model_parallel_size > 0 and args.encoder_tensor_model_parallel_size == 0:
        args.encoder_tensor_model_parallel_size = args.tensor_model_parallel_size

    encoder_model_size = args.encoder_tensor_model_parallel_size * args.encoder_pipeline_model_parallel_size * args.context_parallel_size
    decoder_model_size = args.tensor_model_parallel_size * args.pipeline_model_parallel_size * args.context_parallel_size
    total_model_size = encoder_model_size + decoder_model_size

    # Total model size.
    assert args.world_size % total_model_size == 0, (
        f"world size ({args.world_size}) is not divisible by total_model_size ({encoder_model_size=} + {decoder_model_size=})"
    )

    if args.attention_backend == AttnBackend.local:
        assert args.spec[0] == 'local' , '--attention-backend local is only supported with --spec local'

    # Pipeline model parallel size.
    args.transformer_pipeline_model_parallel_size = args.pipeline_model_parallel_size

    args.data_parallel_size = args.world_size // total_model_size

    if args.rank == 0:
        print('using world size: {}, data-parallel size: {}, '
              'context-parallel size: {}, '
              'hierarchical context-parallel sizes: {}'
              'tensor-model-parallel size: {}, '
              'encoder-tensor-model-parallel size: {}, '
              'pipeline-model-parallel size: {}, '
              'encoder-pipeline-model-parallel size: {}'.format(
                  args.world_size, args.data_parallel_size,
                  args.context_parallel_size,
                  args.hierarchical_context_parallel_sizes,
                  args.tensor_model_parallel_size,
                  args.encoder_tensor_model_parallel_size,
                  args.pipeline_model_parallel_size,
                  args.encoder_pipeline_model_parallel_size), flush=True)

    # Checks.

    # Backwards compatibility.
    if args.pipeline_model_parallel_split_rank is not None:
        args.encoder_pipeline_model_parallel_size = args.pipeline_model_parallel_split_rank
        args.pipeline_model_parallel_size -= args.encoder_pipeline_model_parallel_size
        assert args.pipeline_model_parallel_size > 0

    if args.hierarchical_context_parallel_sizes:
        from numpy import prod
        assert args.context_parallel_size == prod(args.hierarchical_context_parallel_sizes)
    if "a2a+p2p" in args.cp_comm_type:
        assert args.hierarchical_context_parallel_sizes is not None, \
        "--hierarchical-context-parallel-sizes must be set when a2a+p2p is used in cp comm"

    if args.expert_tensor_parallel_size is None:
        args.expert_tensor_parallel_size = args.tensor_model_parallel_size

    # Deprecated arguments.
    assert args.batch_size is None, '--batch-size argument is no longer ' \
        'valid, use --micro-batch-size instead'
    del args.batch_size
    assert args.warmup is None, '--warmup argument is no longer valid, use ' \
        '--lr-warmup-fraction instead'
    del args.warmup
    assert args.model_parallel_size is None, '--model-parallel-size is no ' \
        'longer valid, use --tensor-model-parallel-size instead'
    del args.model_parallel_size

    if args.checkpoint_activations:
        if args.rank == 0:
            print('--checkpoint-activations is no longer valid, use --recompute-activations, '
                  'or, for more control, --recompute-granularity and --recompute-method.')
        exit()
    del args.checkpoint_activations

    if args.recompute_activations:
        args.recompute_granularity = 'selective'
    del args.recompute_activations

    # Set input defaults.
    for key in defaults:
        # For default to be valid, it should not be provided in the
        # arguments that are passed to the program. We check this by
        # ensuring the arg is set to None.
        if getattr(args, key, None) is not None:
            if args.rank == 0:
                print('WARNING: overriding default arguments for {key}:{v} \
                       with {key}:{v2}'.format(key=key, v=defaults[key],
                                               v2=getattr(args, key)),
                                               flush=True)
        else:
            setattr(args, key, defaults[key])

    if args.data_path is not None and args.split is None:
        legacy_default_split_value = '969, 30, 1'
        if args.rank == 0:
            print('WARNING: Please specify --split when using --data-path. Using legacy default value '
                  f'of "{legacy_default_split_value}"')
        args.split = legacy_default_split_value

    use_data_path = (args.data_path is not None) or (args.data_args_path is not None)
    if use_data_path:
        # Exactly one of the two has to be None if we use it.
        assert (args.data_path is None) or (args.data_args_path is None)
    use_per_split_data_path = any(
        elt is not None
        for elt in [args.train_data_path, args.valid_data_path, args.test_data_path]) or \
            args.per_split_data_args_path is not None
    if use_per_split_data_path:
         # Exactly one of the two has to be None if we use it.
        assert any(elt is not None
                   for elt in [args.train_data_path, args.valid_data_path, args.test_data_path]) is False or \
            args.per_split_data_args_path is None

    # Batch size.
    assert args.micro_batch_size is not None
    assert args.micro_batch_size > 0
    if args.global_batch_size is None:
        args.global_batch_size = args.micro_batch_size * args.data_parallel_size
        if args.rank == 0:
            print('setting global batch size to {}'.format(
                args.global_batch_size), flush=True)
    assert args.global_batch_size > 0

    # Uneven virtual pipeline parallelism
    assert args.num_layers_per_virtual_pipeline_stage is None or args.num_virtual_stages_per_pipeline_rank is None, \
        '--num-layers-per-virtual-pipeline-stage and --num-virtual-stages-per-pipeline-rank cannot be set at the same time'

    if args.num_layers_per_virtual_pipeline_stage is not None or args.num_virtual_stages_per_pipeline_rank is not None:
        if args.overlap_p2p_comm:
            assert args.pipeline_model_parallel_size > 1, \
                'When interleaved schedule is used, pipeline-model-parallel size '\
                'should be greater than 1'
        else:
            assert args.pipeline_model_parallel_size > 2, \
                'When interleaved schedule is used and p2p communication overlap is disabled, '\
                'pipeline-model-parallel size should be greater than 2 to avoid having multiple '\
                'p2p sends and recvs between same 2 ranks per communication batch'

        if args.num_virtual_stages_per_pipeline_rank is None:
            assert args.decoder_first_pipeline_num_layers is None and args.decoder_last_pipeline_num_layers is None, \
                'please use --num-virtual-stages-per-pipeline-rank to specify virtual pipeline parallel degree when enable uneven pipeline parallelism'
            if args.num_layers is not None:
                num_layers = args.num_layers
            else:
                num_layers = args.decoder_num_layers

            if args.account_for_embedding_in_pipeline_split:
                num_layers += 1

            if args.account_for_loss_in_pipeline_split:
                num_layers += 1

            assert num_layers % args.transformer_pipeline_model_parallel_size == 0, \
                'number of layers of the model must be divisible pipeline model parallel size'
            num_layers_per_pipeline_stage = num_layers // args.transformer_pipeline_model_parallel_size

            assert num_layers_per_pipeline_stage % args.num_layers_per_virtual_pipeline_stage == 0, \
                'number of layers per pipeline stage must be divisible number of layers per virtual pipeline stage'
            args.virtual_pipeline_model_parallel_size = num_layers_per_pipeline_stage // \
                args.num_layers_per_virtual_pipeline_stage
        else:
            args.virtual_pipeline_model_parallel_size = args.num_virtual_stages_per_pipeline_rank
    else:
        args.virtual_pipeline_model_parallel_size = None
        # Overlap P2P communication is disabled if not using the interleaved schedule.
        args.overlap_p2p_comm = False
        args.align_param_gather = False
        # Only print warning if PP size > 1.
        if args.rank == 0 and args.pipeline_model_parallel_size > 1:
            print('WARNING: Setting args.overlap_p2p_comm and args.align_param_gather to False '
                  'since non-interleaved schedule does not support overlapping p2p communication '
                  'and aligned param AG')

        if args.decoder_first_pipeline_num_layers is None and args.decoder_last_pipeline_num_layers is None:
            # Divisibility check not applicable for T5 models which specify encoder_num_layers
            # and decoder_num_layers.
            if args.num_layers is not None:
                num_layers = args.num_layers

                if args.account_for_embedding_in_pipeline_split:
                    num_layers += 1

                if args.account_for_loss_in_pipeline_split:
                    num_layers += 1

                assert num_layers % args.transformer_pipeline_model_parallel_size == 0, \
                    'Number of layers should be divisible by the pipeline-model-parallel size'
    if args.rank == 0:
        print(f"Number of virtual stages per pipeline stage: {args.virtual_pipeline_model_parallel_size}")

    if args.data_parallel_sharding_strategy == "optim_grads_params":
        args.overlap_param_gather = True
        args.overlap_grad_reduce = True

    if args.data_parallel_sharding_strategy == "optim_grads":
        args.overlap_grad_reduce = True

    if args.overlap_param_gather:
        assert args.use_distributed_optimizer, \
            '--overlap-param-gather only supported with distributed optimizer'
        assert args.overlap_grad_reduce, \
            'Must use --overlap-param-gather with --overlap-grad-reduce'
        assert not args.use_legacy_models, \
            '--overlap-param-gather only supported with MCore models'

    if args.use_torch_fsdp2:
        assert is_torch_min_version("2.4.0"), \
            'FSDP2 requires PyTorch >= 2.4.0 with FSDP 2 support.'
        assert args.pipeline_model_parallel_size == 1, \
            '--use-torch-fsdp2 is not supported with pipeline parallelism'
        assert args.expert_model_parallel_size == 1, \
            '--use-torch-fsdp2 is not supported with expert parallelism'
        assert not args.use_distributed_optimizer, \
            "--use-torch-fsdp2 is not supported with MCore's distributed optimizer"
        assert not args.gradient_accumulation_fusion, \
            '--use-torch-fsdp2 is not supported with gradient accumulation fusion'
        assert args.ckpt_format in ('torch_dist', 'torch_dcp'), \
            '--use-torch-fsdp2 requires --ckpt-format torch_dist or torch_dcp'
        assert args.untie_embeddings_and_output_weights, \
            '--use-torch-fsdp2 requires --untie-embeddings-and-output-weights'
        assert not args.fp16, \
            '--use-torch-fsdp2 not supported with fp16 yet'
        assert os.environ.get('CUDA_DEVICE_MAX_CONNECTIONS') != "1", \
            'FSDP always requires CUDA_DEVICE_MAX_CONNECTIONS value large than one'

    if args.overlap_param_gather_with_optimizer_step:
        assert args.use_distributed_optimizer, \
            '--overlap-param-gather-with-optimizer-step only supported with distributed optimizer'
        assert args.overlap_param_gather, \
            'Must use --overlap-param-gather-with-optimizer-step with --overlap-param-gather'
        assert args.virtual_pipeline_model_parallel_size is not None, \
            '--overlap-param-gather-with-optimizer-step only supported with interleaved pipeline parallelism'
        assert not args.use_dist_ckpt, \
            '--overlap-param-gather-with-optimizer-step not supported with distributed checkpointing yet'

    dtype_map = {
        'fp32': torch.float32, 'bf16': torch.bfloat16, 'fp16': torch.float16, 'fp8': torch.uint8,
    }
    map_dtype = lambda d: d if isinstance(d, torch.dtype) else dtype_map[d]

    args.main_grads_dtype = map_dtype(args.main_grads_dtype)
    args.main_params_dtype = map_dtype(args.main_params_dtype)
    args.exp_avg_dtype = map_dtype(args.exp_avg_dtype)
    args.exp_avg_sq_dtype = map_dtype(args.exp_avg_sq_dtype)

    if args.fp8_param_gather:
        assert args.use_distributed_optimizer or args.use_torch_fsdp2, \
            '--fp8-param-gather only supported with distributed optimizer or torch fsdp2'

    if args.use_custom_fsdp:
        assert args.use_distributed_optimizer, \
            '--use-custom-fsdp only supported with distributed optimizer'

        if args.data_parallel_sharding_strategy in ["optim_grads_params", "optim_grads"]:
            warnings.warn('Please make sure your TransformerEngine support FSDP + gradient accumulation fusion')
            assert args.gradient_accumulation_fusion is False, \
                "optim_grads_params optim_grads are not supported with gradient accumulation fusion"

        if args.data_parallel_sharding_strategy == "optim_grads_params":
            assert args.check_weight_hash_across_dp_replicas_interval is None, \
                'check_weight_hash_across_dp_replicas_interval is not supported with optim_grads_params'

        assert os.environ.get('CUDA_DEVICE_MAX_CONNECTIONS') != "1", \
            'FSDP always requires CUDA_DEVICE_MAX_CONNECTIONS value large than one'

    # Parameters dtype.
    args.params_dtype = torch.float
    if args.fp16:
        assert not args.bf16
        args.params_dtype = torch.half
        # Turn off checking for NaNs in loss and grads if using dynamic loss scaling,
        # where NaNs in grads / loss are signal to the loss scaler.
        if not args.loss_scale:
            args.check_for_nan_in_loss_and_grad = False
            if args.rank == 0:
                print('WARNING: Setting args.check_for_nan_in_loss_and_grad to False since '
                      'dynamic loss scaling is being used')
    if args.bf16:
        assert not args.fp16
        args.params_dtype = torch.bfloat16
        # bfloat16 requires gradient accumulation and all-reduce to
        # be done in fp32.
        if args.accumulate_allreduce_grads_in_fp32:
            assert args.main_grads_dtype == torch.float32, \
                "--main-grads-dtype can only be fp32 when --accumulate-allreduce-grads-in-fp32 is set"

        if args.grad_reduce_in_bf16:
            args.accumulate_allreduce_grads_in_fp32 = False
        elif not args.accumulate_allreduce_grads_in_fp32 and args.main_grads_dtype == torch.float32:
            args.accumulate_allreduce_grads_in_fp32 = True
            if args.rank == 0:
                print('accumulate and all-reduce gradients in fp32 for '
                      'bfloat16 data type.', flush=True)

    if args.rank == 0:
        print('using {} for parameters ...'.format(args.params_dtype),
              flush=True)

    if args.dataloader_type is None:
        args.dataloader_type = 'single'

    # data
    assert args.num_dataset_builder_threads > 0

    # Consumed tokens.
    args.consumed_train_samples = 0
    args.skipped_train_samples = 0
    args.consumed_valid_samples = 0

    # Support for variable sequence lengths across batches/microbatches.
    # set it if the dataloader supports generation of variable sequence lengths
    # across batches/microbatches. Due to additional communication overhead
    # during pipeline parallelism, it should not be set if sequence length
    # is constant during training.
    args.variable_seq_lengths = False

    # Iteration-based training.
    if args.train_iters:
        # If we use iteration-based training, make sure the
        # sample-based options are off.
        assert args.train_samples is None, \
            'expected iteration-based training'
        assert args.lr_decay_samples is None, \
            'expected iteration-based learning rate decay'
        assert args.lr_warmup_samples == 0, \
            'expected iteration-based learning rate warmup'
        assert args.rampup_batch_size is None, \
            'expected no batch-size rampup for iteration-based training'
        if args.lr_warmup_fraction is not None:
            assert args.lr_warmup_iters == 0, \
                'can only specify one of lr-warmup-fraction and lr-warmup-iters'

    # Sample-based training.
    if args.train_samples:
        # If we use sample-based training, make sure the
        # iteration-based options are off.
        assert args.train_iters is None, \
            'expected sample-based training'
        assert args.lr_decay_iters is None, \
            'expected sample-based learning rate decay'
        assert args.lr_warmup_iters == 0, \
            'expected sample-based learnig rate warmup'
        if args.lr_warmup_fraction is not None:
            assert args.lr_warmup_samples == 0, \
                'can only specify one of lr-warmup-fraction ' \
                'and lr-warmup-samples'

    if args.num_layers is not None:
        assert args.encoder_num_layers is None, \
            'cannot have both num-layers and encoder-num-layers specified'
        args.encoder_num_layers = args.num_layers
    else:
        assert args.encoder_num_layers is not None, \
            'either num-layers or encoder-num-layers should be specified'
        args.num_layers = args.encoder_num_layers

    # Check required arguments.
    required_args = ['num_layers', 'hidden_size', 'num_attention_heads',
                     'max_position_embeddings']
    for req_arg in required_args:
        _check_arg_is_not_none(args, req_arg)

    # Checks.
    if args.ffn_hidden_size is None:
        if args.swiglu:
            # reduce the dimnesion for MLP since projections happens on
            # two linear layers. this keeps the number of paramters in
            # the same ballpark as the counterpart with 4*h size
            # we keep it a multiple of 64, which means the actual tensor size
            # will be a multiple of 64 / tp_size
            args.ffn_hidden_size = int((4 * args.hidden_size * 2 / 3) / 64) * 64
        else:
            args.ffn_hidden_size = 4 * args.hidden_size

    if args.kv_channels is None:
        assert args.hidden_size % args.num_attention_heads == 0
        args.kv_channels = args.hidden_size // args.num_attention_heads

    if args.seq_length is not None and args.context_parallel_size > 1:
        assert args.seq_length % (args.context_parallel_size * 2) == 0, \
            'seq-length should be a multiple of 2 * context-parallel-size ' \
            'if context-parallel-size > 1.'

    if args.seq_length is not None:
        assert args.encoder_seq_length is None
        args.encoder_seq_length = args.seq_length
    else:
        assert args.encoder_seq_length is not None
        args.seq_length = args.encoder_seq_length

    if args.seq_length is not None:
        assert args.max_position_embeddings >= args.seq_length, \
            f"max_position_embeddings ({args.max_position_embeddings}) must be greater than " \
            f"or equal to seq_length ({args.seq_length})."
    if args.decoder_seq_length is not None:
        assert args.max_position_embeddings >= args.decoder_seq_length
    if args.lr is not None:
        assert args.min_lr <= args.lr
    if args.save is not None:
        assert args.save_interval is not None
    # Mixed precision checks.
    if args.fp16_lm_cross_entropy:
        assert args.fp16, 'lm cross entropy in fp16 only support in fp16 mode.'
    if args.fp32_residual_connection:
        assert args.fp16 or args.bf16, \
            'residual connection in fp32 only supported when using fp16 or bf16.'

    if args.moe_grouped_gemm:
        assert args.bf16, 'Currently GroupedGEMM for MoE only supports bf16 dtype.'
        dc = torch.cuda.get_device_capability()
        assert dc[0] >= 8, "Unsupported compute capability for GroupedGEMM kernels."

    if args.weight_decay_incr_style == 'constant':
        assert args.start_weight_decay is None
        assert args.end_weight_decay is None
        args.start_weight_decay = args.weight_decay
        args.end_weight_decay = args.weight_decay
    else:
        assert args.start_weight_decay is not None
        assert args.end_weight_decay is not None

    # Persistent fused layer norm.
    if not is_torch_min_version("1.11.0a0"):
        args.no_persist_layer_norm = True
        if args.rank == 0:
            print('Persistent fused layer norm kernel is supported from '
                  'pytorch v1.11 (nvidia pytorch container paired with v1.11). '
                  'Defaulting to no_persist_layer_norm=True')

    # Activation recomputing.
    if args.distribute_saved_activations:
        assert args.tensor_model_parallel_size > 1, 'can distribute ' \
            'recomputed activations only across tensor model ' \
            'parallel groups'
        assert args.recompute_granularity == 'full', \
            'distributed recompute activations is only '\
            'application to full recompute granularity'
        assert args.recompute_method is not None, \
            'for distributed recompute activations to work you '\
            'need to use a recompute method '
        assert is_torch_min_version("1.10.0a0"), \
            'distributed recompute activations are supported for pytorch ' \
            'v1.10 and above (Nvidia Pytorch container >= 21.07). Current ' \
            f'pytorch version is v{get_torch_version()}.'

    if args.recompute_granularity == 'selective':
        assert args.recompute_method is None, \
            'recompute method is not yet supported for ' \
            'selective recomputing granularity'

    # disable sequence parallelism when tp=1
    # to avoid change in numerics when
    # sequence_parallelism is enabled.
    if args.tensor_model_parallel_size == 1:
        if args.sequence_parallel:
            warnings.warn("Disabling sequence parallelism because tensor model parallelism is disabled")
        args.sequence_parallel = False

    if args.tp_comm_overlap:
        assert args.sequence_parallel == True, 'Tensor parallel communication/GEMM overlap can happen only when sequence parallelism is enabled'

    # disable async_tensor_model_parallel_allreduce when
    # model parallel memory optimization is enabled
    if (args.tensor_model_parallel_size > 1 or args.context_parallel_size > 1) \
        and get_device_arch_version() < 10:
        # CUDA_DEVICE_MAX_CONNECTIONS requirement no longer exists since the Blackwell architecture
        if args.use_torch_fsdp2 or args.use_custom_fsdp:
            fsdp_impl = "Torch-FSDP2" if args.use_torch_fsdp2 else "Custom-FSDP"
            warnings.warn(
                f"Using tensor model parallelism or context parallelism with {fsdp_impl} together. "
                "Try not to using them together since they require different CUDA_MAX_CONNECTIONS "
                "settings for best performance. sequence parallelism requires setting the "
                f"environment variable CUDA_DEVICE_MAX_CONNECTIONS to 1 while {fsdp_impl} "
                "requires not setting CUDA_DEVICE_MAX_CONNECTIONS=1 for better parallelization.")
        else:
            assert os.environ.get('CUDA_DEVICE_MAX_CONNECTIONS') == "1", \
                "Using tensor model parallelism or context parallelism require setting the environment variable " \
                "CUDA_DEVICE_MAX_CONNECTIONS to 1"

    # Disable bias gelu fusion if we are disabling bias altogether
    if not args.add_bias_linear:
        args.bias_gelu_fusion = False

    # Keep the 'add bias' args in sync; add_qkv_bias is more targeted.
    if args.add_bias_linear:
        args.add_qkv_bias = True

    # Retro checks.
    if args.retro_add_retriever:

        # Train samples should be auto-loaded.
        assert args.train_samples is not None, \
            "args.train_samples should be auto-loaded from the retro config."

        # Sequence parallelism unsupported.
        assert not args.sequence_parallel, \
            "retro currently does not support sequence parallelism."

        # Pipeline parallelism unsupported.
        assert args.pipeline_model_parallel_size == 1, \
            "retro currently does not support pipeline parallelism."

    if args.decoupled_lr is not None or args.decoupled_min_lr is not None:
        assert not args.use_legacy_models, \
            '--decoupled-lr and --decoupled-min-lr is not supported in legacy models.'

    # Legacy RoPE arguments
    if args.use_rotary_position_embeddings:
        args.position_embedding_type = 'rope'
    if args.rotary_interleaved and args.apply_rope_fusion:
        raise RuntimeError('--rotary-interleaved does not work with rope_fusion.')
    if args.rotary_interleaved and args.use_legacy_models:
        raise RuntimeError('--rotary-interleaved is not supported in legacy models.')
    if args.position_embedding_type != 'rope':
        args.apply_rope_fusion = False

    # Would just need to add 'NoPE' as a position_embedding_type to support this, but for now
    # don't allow it to keep things simple
    if not args.add_position_embedding and args.position_embedding_type != 'rope':
        raise RuntimeError('--no-position-embedding is deprecated, use --position-embedding-type')

    # Relative position embeddings arguments
    if args.position_embedding_type == 'relative':
        assert (
            args.transformer_impl == "transformer_engine"
        ), 'Local transformer implementation currently does not support attention bias-based position embeddings.'

    # MultiModal rotary embeddings arguments
    if args.position_embedding_type == "mrope":
        assert args.mrope_section is not None, \
            '--mrope-section should be set when using --position-embedding-type mrope.'

    # MoE Spec check
    if args.num_experts == 0:
        args.num_experts = None
    if args.num_experts is not None:
        assert args.spec is None, "Model Spec must be None when using MoEs"
    if args.num_experts is not None and args.moe_ffn_hidden_size is None:
        args.moe_ffn_hidden_size = args.ffn_hidden_size
        print("Warning: moe_ffn_hidden_size is not set, using ffn_hidden_size for MoE instead.")

    # Context parallel
    if args.context_parallel_size > 1:
        assert not args.use_legacy_models, "Context parallelism is not supported in legacy models."

    # Expert parallelism check
    if args.expert_model_parallel_size  > 1:
        assert args.num_experts is not None, "num_experts must be non None to use expert model parallelism"
        assert args.num_experts % args.expert_model_parallel_size == 0, \
            "Number of experts should be a multiple of expert model parallel_size."
        assert not args.fp16, \
            "Expert parallelism is not supported with fp16 training."

    # Distributed checkpointing checks
    if args.use_dist_ckpt and args.use_legacy_models:
        raise RuntimeError('--use-dist-ckpt is not supported in legacy models.')

    # torch_dcp (torch.distributed.checkpoint) checkpointing format checks.
    if args.ckpt_format == "torch_dcp":
        assert args.use_torch_fsdp2, "--ckpt-format torch_dcp is only tested with FSDP."
        assert args.tensor_model_parallel_size <= 1 and args.encoder_tensor_model_parallel_size <= 1, \
            "--ckpt-format torch_dcp is not tested with megatron tensor parallelism."
        assert args.pipeline_model_parallel_size <= 1 and args.encoder_pipeline_model_parallel_size <= 1, \
            "--ckpt-format torch_dcp is not tested with megatron pipeline parallelism."

    # Data blend checks
    assert args.mock_data + \
           bool(args.data_path) + \
           any([args.train_data_path, args.valid_data_path, args.test_data_path]) \
           <= 1, "A single data source must be provided in training mode, else None"

    # Deterministic mode
    if args.deterministic_mode:
        assert not args.use_flash_attn, "Flash attention can not be used in deterministic mode."
        assert not args.cross_entropy_loss_fusion, "Cross Entropy Fusion is currently not deterministic."

        all_reduce_choices = ["Tree", "Ring", "CollnetDirect", "CollnetChain", "^NVLS"]
        assert os.getenv("NCCL_ALGO", -1) != -1 and os.getenv("NCCL_ALGO") in all_reduce_choices, \
            f"NCCL_ALGO must be one of {all_reduce_choices}."

        torch.use_deterministic_algorithms(True)

    # Update the printed args to reflect that `apply_query_key_layer_scaling` also controls `attention_softmax_in_fp32`
    if args.apply_query_key_layer_scaling:
        args.attention_softmax_in_fp32 = True

    if args.result_rejected_tracker_filename is not None:
        # Append to passed-in args.iterations_to_skip.
        iterations_to_skip_from_file = RerunStateMachine.get_skipped_iterations_from_tracker_file(
            args.result_rejected_tracker_filename
        )
        args.iterations_to_skip.extend(iterations_to_skip_from_file)

    # Make sure all functionality that requires Gloo process groups is disabled.
    if not args.enable_gloo_process_groups:
        if args.use_distributed_optimizer:
            # If using distributed optimizer, must use distributed checkpointing.
            # Legacy checkpointing uses Gloo process groups to collect full distributed
            # optimizer state in the CPU memory of DP rank 0.
            assert args.use_dist_ckpt

    # Checkpointing
    if args.ckpt_fully_parallel_save_deprecated and args.rank == 0:
        print('--ckpt-fully-parallel-save flag is deprecated and has no effect.'
              ' Use --no-ckpt-fully-parallel-save to disable parallel save.')
    if (
        args.use_dist_ckpt
        and not args.ckpt_fully_parallel_save
        and args.use_distributed_optimizer
        and args.rank == 0
    ):
        print('Warning: With non-parallel ckpt save and DistributedOptimizer,'
              ' it will be impossible to resume training with different parallelism.'
              ' Consider removing flag --no-ckpt-fully-parallel-save.')
    if args.use_dist_ckpt_deprecated and args.rank == 0:
        print('--use-dist-ckpt is deprecated and has no effect.'
              ' Use --ckpt-format to select the checkpoint format.')
    if args.dist_ckpt_format_deprecated and args.rank == 0:
        print('--dist-ckpt-format is deprecated and has no effect.'
              ' Use --ckpt-format to select the checkpoint format.')

    # Inference args
    if args.inference_batch_times_seqlen_threshold > -1:
        assert args.pipeline_model_parallel_size > 1, \
            "--inference-batch-times-seqlen-threshold requires setting --pipeline-model-parallel-size > 1."
        assert not args.enable_cuda_graph, "Pipeline-parallel microbatched inference is incompatible with CUDA graphs"

    if args.inference_dynamic_batching:
        assert args.inference_dynamic_batching_buffer_size_gb is not None
        assert args.inference_dynamic_batching_chunk_size % 256 == 0, "chunk size should be a multiple of 256"
        assert args.inference_dynamic_batching_buffer_guaranteed_fraction is not None

    # MoE upcycling check
    if args.moe_use_upcycling:
        assert args.save is not None, "When using upcycling, the --save option must be specified."
        if not args.no_load_optim:
            args.no_load_optim = True
            print('Warning: disabling --no-load-optim for upcycling.')
        if not args.no_load_rng:
            args.no_load_rng = True
            print('Warning: disabling --no-load-rng for upcycling.')

    # Optimizer CPU offload check
    if args.optimizer_cpu_offload:
        assert args.use_precision_aware_optimizer, (
            "The optimizer cpu offload must be used in conjunction with `--use-precision-aware-optimizer`, "
            "as the hybrid device optimizer reuses the code path of this flag."
        )

    if args.fp8_recipe != "delayed":
        assert not (args.fp8_param_gather and args.use_precision_aware_optimizer), (
            "Currently only delayed scaling is supported to use precision-aware optimizer and fp8 "
            "params at the same time."
        )

    if args.non_persistent_ckpt_type == "local":
        assert args.non_persistent_local_ckpt_dir is not None, "Tried to use local checkpointing without specifying --local-ckpt-dir!"
    if args.replication:
        assert args.replication_jump is not None, "--replication requires the value of --replication-jump!"
        assert args.non_persistent_ckpt_type == "local", f"--replication requires args.non_persistent_ckpt_type == 'local', but got: {args.non_persistent_ckpt_type}"
    elif args.replication_jump:
        print("Warning: --replication-jump was specified despite not using replication. Ignoring.")
        args.replication_jump = None

    if args.mtp_num_layers:
        assert not args.use_legacy_models, "The legacy Megatron models does not support Multi-Token Prediction (MTP)."
        assert args.context_parallel_size == 1, "Multi-Token Prediction (MTP) is not supported with Context Parallelism."
        assert args.position_embedding_type == "rope" or args.position_embedding_type == "none", (
            f"Multi-Token Prediction (MTP) is not supported with {args.position_embedding_type} position embedding type."
            + f"The supported position embedding types are rope and none."
        )

    # Print arguments.
    _print_args("arguments", args)

    return args


def _print_args(title, args):
    """Print arguments."""
    if args.rank == 0:
        print(f'------------------------ {title} ------------------------',
              flush=True)
        str_list = []
        for arg in vars(args):
            dots = '.' * (48 - len(arg))
            str_list.append('  {} {} {}'.format(arg, dots, getattr(args, arg)))
        for arg in sorted(str_list, key=lambda x: x.lower()):
            print(arg, flush=True)
        print(f'-------------------- end of {title} ---------------------',
              flush=True)


def _check_arg_is_not_none(args, arg):
    assert getattr(args, arg) is not None, '{} argument is None'.format(arg)


def core_transformer_config_from_args(args, config_class=None):

    # Config class.
    config_class = config_class or TransformerConfig

    if args.multi_latent_attention:
        config_class = MLATransformerConfig
    
    if args.heterogeneous_layers_config_path is not None:
        assert not args.multi_latent_attention, "Multi latent attention with heterogeneous layers is not supported."
        config_class = HeterogeneousTransformerConfig

    # Translate args to core transformer configuration
    kw_args = {}
    for f in dataclasses.fields(config_class):
        if hasattr(args, f.name):
            kw_args[f.name] = getattr(args, f.name)
    kw_args['persist_layer_norm'] = not args.no_persist_layer_norm
    kw_args['layernorm_zero_centered_gamma'] = args.apply_layernorm_1p
    kw_args['layernorm_epsilon'] = args.norm_epsilon
    kw_args['deallocate_pipeline_outputs'] = True
    kw_args['pipeline_dtype'] = args.params_dtype
    kw_args['batch_p2p_comm'] = not args.overlap_p2p_comm
    kw_args['num_moe_experts'] = args.num_experts
    kw_args['rotary_interleaved'] = args.rotary_interleaved
    kw_args['num_layers_in_first_pipeline_stage']= args.decoder_first_pipeline_num_layers
    kw_args['num_layers_in_last_pipeline_stage']= args.decoder_last_pipeline_num_layers
    kw_args['fp8_param'] = args.fp8_param_gather
    if args.swiglu:
        kw_args['activation_func'] = F.silu
        kw_args['gated_linear_unit'] = True
        kw_args['bias_activation_fusion'] = args.bias_swiglu_fusion
    else:
        kw_args['bias_activation_fusion'] = args.bias_gelu_fusion
    if args.squared_relu:
        assert not args.swiglu
        kw_args['activation_func'] = squared_relu
    if args.init_method_xavier_uniform:
        kw_args['init_method'] = torch.nn.init.xavier_uniform_
        kw_args['scaled_init_method'] = torch.nn.init.xavier_uniform_
    if args.group_query_attention:
        kw_args['num_query_groups'] = args.num_query_groups
    else:
        kw_args['num_query_groups'] = None
    kw_args['config_logger_dir'] = args.config_logger_dir

    if len(args.cp_comm_type) == 1:
        kw_args['cp_comm_type'] = args.cp_comm_type[0]
    if args.is_hybrid_model:
        kw_args['is_hybrid_model'] = args.is_hybrid_model

    # Return config.
    return config_class(**kw_args)


def _add_transformer_engine_args(parser):
    group = parser.add_argument_group(title='Transformer-Engine')

    group.add_argument('--fp8-format', default=None,
                       choices=['e4m3', 'hybrid'],
                       help='Which fp8 format scheme to use for FP8 tensors in the forward and backward pass',
                       dest='fp8')
    # per tensor current scaling recipe selection
    group.add_argument('--fp8-recipe', default='delayed',
                       choices=['tensorwise', 'delayed', 'mxfp8', 'blockwise'],
                       help='Which fp8 recipe to use for FP8 tensors in the forward and backward pass',
                       dest='fp8_recipe')
    # delayed scaling only configs
    group.add_argument('--fp8-margin', type=int, default=0,
                       help='Scaling margin for fp8',
                       dest='fp8_margin')
    group.add_argument('--fp8-interval', type=int, default=1,
                       help='DEPRECATED. This flag is ignored. Scaling update interval for fp8',
                       dest='fp8_interval')
    group.add_argument('--fp8-amax-history-len', type=int, default=1,
                       help='Number of steps for which amax history is recorded per tensor',
                       dest='fp8_amax_history_len')
    group.add_argument('--fp8-amax-compute-algo', default='most_recent',
                       choices=['most_recent', 'max'],
                       help='Algorithm for computing amax from history',
                       dest='fp8_amax_compute_algo')
    group.add_argument('--no-fp8-wgrad', action='store_false',
                       help='Execute wgrad in higher precision even for FP8 runs',
                       dest='fp8_wgrad')
    group.add_argument('--transformer-impl', default='transformer_engine',
                       choices=['local', 'transformer_engine'],
                       help='Which Transformer implementation to use.')
    group.add_argument('--fp8-param-gather', action='store_true',
                       help='Keep the compute param in fp8 (do not use any other intermediate '
                            'dtype) and perform the param all-gather in fp8.')
    group.add_argument('--first-last-layers-bf16', action='store_true',
                       help='Construct first and last layers in bf16 when doing FP8 training.')
    group.add_argument('--num-layers-at-start-in-bf16', type=int, default=1,
                       help='Number of layers at start to construct in bf16 when --first-last-layers-bf16 is enabled.')
    group.add_argument('--num-layers-at-end-in-bf16', type=int, default=1,
                       help='Number of layers at end to construct in bf16 when --first-last-layers-bf16 is enabled.')
    group.add_argument('--te-rng-tracker', action='store_true', default=False,
                       help='Use the Transformer Engine version of the random number generator. '
                            'Required for CUDA graphs support.')
    group.add_argument('--inference-rng-tracker', action='store_true', default=False,
                       help='Use a random number generator configured for inference.')
    return parser

def _add_inference_args(parser):
    group = parser.add_argument_group(title='inference')

    group.add_argument('--inference-batch-times-seqlen-threshold',
                       type=int, default=-1,
                       help='If (batch-size * sequence-length) is smaller than this threshold'
                       'then batches will not be split up for pipelining.'
                       'Requires setting --pipeline-model-parallel-size > 1.'
                       'Setting this to -1 indicates that batch pipelining is not used.')
    group.add_argument('--max-tokens-to-oom',
                       type=int, default=12000,
                       help='Maximum number of tokens during inference'
                       'tokens here is # in prompt + # to generate'
                       'Allows us to throw an error before OOM crashes server')
    group.add_argument('--output-bert-embeddings', action='store_true',
                       help='Output Bert embeddings (via mean pooling) from '
                       'model, rather than its binary head output or entire '
                       'hidden batch.')
    group.add_argument('--bert-embedder-type', default="megatron",
                       choices=["megatron", "huggingface"],
                       help='Select either Megatron or Huggingface as the '
                       'Bert embedder.')
    group.add_argument('--flash-decode', default=False, action="store_true",
                       help='Whether to use the flash decoding kernel.')
    group.add_argument('--enable-cuda-graph', default=False, action="store_true",
                       help='Use CUDA graph capture and replay.')
    group.add_argument("--cuda-graph-warmup-steps", type=int, default=3,
                       help="Number of CUDA graph warmup steps")
    group.add_argument('--external-cuda-graph', action='store_true',
                       help='Use CUDA graph capture and replay. The CUDA graphs are'
                       'manually captured in the training script.')
    group.add_argument('--cuda-graph-scope', type=str, default='full',
                       choices=['full', 'attn'],
                       help='Determines the CUDA graphs capturing scope. Valid values are '
                       '\"full\" and \"attn\". \"Full\" scope captures a whole '
                       'Transformer layer. \"Attn\" scope only captures operations in '
                       'TransformerLayer._forward_attention().')
    group.add_argument('--inference-max-requests', type=int, default=8,
                       help='Maximum number of requests for inference.',
                       dest='inference_max_batch_size')
    group.add_argument('--inference-max-seq-length', type=int, default=2560,
                       help='Maximum sequence length expected for inference (prefill + decode).',
                       dest='inference_max_seq_length')
    group.add_argument('--inference-dynamic-batching',
                       action='store_true', default=False,
                       help='Enable dynamic batching mode.')
    group.add_argument('--inference-dynamic-batching-buffer-size-gb',
                       type=float, default=40.,
                       help='Total buffer size (GB) allocated for the chunked KV '
                       'memory.')
    group.add_argument('--inference-dynamic-batching-chunk-size',
                       type=int, default=256,
                       help='KV cache chunk size. '
                       'It should be a multiple of 256')
    group.add_argument('--inference-dynamic-batching-buffer-guaranteed-fraction',
                       type=float, default=0.2,
                       help='Space is reserved within the inference context '
                       'memory buffer to guarantee that a minimum number of '
                       'active requests will always be able to run to '
                       'completion. This is to avoid the context being blocked '
                       'by paused requests.')
    group.add_argument('--inference-dynamic-batching-buffer-overflow-factor',
                       type=float, default=None,
                       help='Scaling factor over the memory buffer size for auto '
                       'computing `max_requests` and `max_tokens`. This scaling '
                       'factor is used for fitting more requests and tokens in '
                       'the memory buffer than it can safely hold, which in turn '
                       'increases throughput.')
    group.add_argument('--inference-dynamic-batching-max-requests-override',
                       type=int, default=None,
                       help='If set, this overrides the max requests as computed '
                       'from `--inference-dynamic-batching-buffer-overflow-factor`.')
    group.add_argument('--inference-dynamic-batching-max-tokens-override',
                       type=int, default=None,
                       help='If set, this overrides the max tokens as computed '
                       'from `--inference-dynamic-batching-buffer-overflow-factor`.')
    group.add_argument('--symmetric-ar-type', type=str, default=None,
                       choices=['two_shot', "one_shot", "multimem_all_reduce", None],
                       help='What type of symmetric all reduce to use. The default is none which is no use of symetric memory')
    group.add_argument('--nccl-all-reduce-for-prefill',
                       action='store_true', default=False,
                       help='When using symmeric all reduce kernels this will use regular nccl kernels for prefill. This can be more effecient when prefill is large as the nccl kernels can be more bandwith optimized')
    group.add_argument('--mlp-chunks-for-prefill', type=int, default=1,
                       help='Number of chunks along sequence dimension for MLP '
                       'computation during prefill')

    return parser


def _add_retro_args(parser):
    group = parser.add_argument_group(title='retro')

    group.add_argument('--retro-project-dir', default=None,
                       help='Retro project directory, which contains the '
                       'preprocessed data for pretraining. This directory '
                       'is built during preprocessing (see '
                       'tools/retro/README.md), and contains subdirectories '
                       'for the chunk database and pretraining neighbors.')
    group.add_argument('--retro-add-retriever',
                       action='store_true', default=False,
                       help='Add a retriever to the transformer, for use in '
                       'pretraining a Retro model.')
    group.add_argument('--retro-cyclic-train-iters', type=int, default=None,
                       help='Set number of training iterations for cyclic '
                       'Retro training.')
    group.add_argument('--retro-encoder-layers', type=int, default=2,
                       help='Number of layers to use for the retrieval '
                       'encoder.')
    group.add_argument('--retro-encoder-hidden-dropout',
                       type=float, default=0.1, help='Hidden dropout for '
                       'retrieval encoder.')
    group.add_argument('--retro-encoder-attention-dropout',
                       type=float, default=0.1, help='Attention dropout for '
                       'retrieval encoder.')
    group.add_argument("--retro-num-neighbors", type=int, default=2,
                       help='Number of neighbors to retrieve during '
                       'pretraining.')
    group.add_argument("--retro-num-retrieved-chunks", type=int, default=2,
                       help='Number of chunks to retrieve from the retrieval '
                       'database.')
    group.add_argument("--retro-attention-gate", type=float, default=1,
                       help="Gated cross attention.")
    group.add_argument("--retro-no-verify-neighbor-count", action="store_false",
                       dest="retro_verify_neighbor_count",
                       help="Skip verifying that len(GPT dataset) == len(saved "
                       "neighbors).")

    # Enforce argument naming convention.
    for action in group._group_actions:
        prefix = action.dest.split("_")[0]
        assert prefix == "retro", \
            "Retro args must be prefixed with '--retro-*', for consistent " \
            "styling. Please fix '%s'." % ", ".join(action.option_strings)

    return parser


def _add_network_size_args(parser):
    group = parser.add_argument_group(title='network size')

    group.add_argument('--num-layers', type=int, default=None,
                       help='Number of transformer layers.')
    group.add_argument('--encoder-num-layers', type=int, default=None,
                       help='Number of encoder transformer layers.')
    group.add_argument('--decoder-num-layers', type=int, default=None,
                       help='Number of decoder transformer layers.')
    group.add_argument('--hidden-size', type=int, default=None,
                       help='Tansformer hidden size.')
    group.add_argument('--ffn-hidden-size', type=int, default=None,
                       help='Transformer Feed-Forward Network hidden size. '
                       'This is set to 4*hidden-size if not provided')
    group.add_argument('--num-attention-heads', type=int, default=None,
                       help='Number of transformer attention heads.')
    group.add_argument('--attention-backend', type=lambda attn_backend: AttnBackend[attn_backend], default=AttnBackend.auto, choices = list(AttnBackend), help='Attention backend to use (flash,fused,unfused,local,auto). Defaults to auto')
    group.add_argument('--kv-channels', type=int, default=None,
                       help='Projection weights dimension in multi-head '
                       'attention. This is set to '
                       '   args.hidden_size // args.num_attention_heads '
                       'if not provided.')
    group.add_argument('--group-query-attention', action='store_true',
                          help='Use group-query attention.')
    group.add_argument('--num-query-groups', type=int, default=1)

    group.add_argument('--max-position-embeddings', type=int, default=None,
                       help='Maximum number of position embeddings to use. '
                       'This is the size of position embedding.')
    group.add_argument('--position-embedding-type', type=str, default='learned_absolute',
                        choices=['learned_absolute', 'rope', 'mrope', 'relative', 'none'],
                        help='Position embedding type.')
    group.add_argument('--relative-attention-num-buckets', type=int, default=32,
                        help='Number of buckets for relative position embeddings.')
    group.add_argument('--relative-attention-max-distance', type=int, default=128,
                        help='Maximum distance for relative position embeddings calculation.')
    group.add_argument('--use-rotary-position-embeddings', action='store_true',
                       help='Use rotary positional embeddings or not. '
                       'Deprecated: use --position-embedding-type')
    group.add_argument('--rotary-base', type=int, default=10000,
                       help='Base to use for rotary positional embeddings, default 10000')
    group.add_argument('--rotary-percent', type=float, default=1.0,
                       help='Percent of rotary dimension to use, default 100%%')
    group.add_argument('--rotary-interleaved', action='store_true',
                          help='Use interleaved rotary embedding.')
    group.add_argument('--rotary-seq-len-interpolation-factor', type=int, default=None,
                       help='Sequence length interpolation factor for rotary embeddings.')
    group.add_argument('--use-rope-scaling', action='store_true',
                       help='Apply rope scaling as used in llama3.x')
    group.add_argument('--rope-scaling-factor', type=float, default=8.0,
                       help='Rope scaling factor in llama3.x models')
    group.add_argument('--no-rope-freq', type=no_rope_freq_type, default=None,
                       help='Controls which layers to skip performing Rotary Position Embedding. Accepts either: '
                            '- An integer N: Represents a 1:N ratio, meaning RoPE is skipped every N-1 layers. '
                            '- A string containing a Python list expression that defines a custom pattern, e.g.: '
                            '"([0]*3+[1]*1)*3" evaluates to [0,0,0,1,0,0,0,1,0,0,0,1] '
                            'where 1 indicates no-rope layer. This patten is equivalent to --no-rope-freq=4.'
                            'By default this is disabled and set to None, indicating RoPE will be performed'
                            'on every layer.'
                       )
    group.add_argument('--no-position-embedding',
                       action='store_false',
                       help='Disable position embedding. Deprecated: use --position-embedding-type',
                       dest='add_position_embedding')
    group.add_argument('--mrope-section', nargs='+', type=int, default=None,
                       help='Multimodal rope section is for channel dimension, empty by default.')
    group.add_argument('--make-vocab-size-divisible-by', type=int, default=128,
                       help='Pad the vocab size to be divisible by this value.'
                       'This is added for computational efficieny reasons.')
    group.add_argument('--normalization', default='LayerNorm',
                       choices=['LayerNorm', 'RMSNorm'],
                       help='Which normalization technique to use.')
    group.add_argument('--norm-epsilon', type=float, default=1e-5,
                       help='Epsilon for layer norm and RMS norm.')
    group.add_argument('--apply-layernorm-1p', action='store_true',
                       help='Adjust LayerNorm weights such that they are centered '
                       'around zero. This improves numerical stability.')
    group.add_argument('--apply-residual-connection-post-layernorm',
                       action='store_true',
                       help='If set, use original BERT residula connection '
                       'ordering.')
    group.add_argument('--openai-gelu', action='store_true',
                       help='Use OpenAIs GeLU implementation. This option'
                       'should not be used unless for backward compatibility'
                       'reasons.')
    group.add_argument('--squared-relu', action='store_true',
                       help='Use squared relu activation instead of default gelu')
    group.add_argument('--swiglu', action='store_true',
                       help='Use gated linear units and SiLU activation instead of default gelu')
    group.add_argument('--onnx-safe', type=bool, required=False,
                       help='Use workarounds for known problems with '
                       'Torch ONNX exporter')
    group.add_argument('--bert-no-binary-head', action='store_false',
                       help='Disable BERT binary head.',
                       dest='bert_binary_head')
    group.add_argument('--untie-embeddings-and-output-weights', action='store_true',
                       help='Untie embeddings and output weights.')
    group.add_argument('--multi-latent-attention', action='store_true',
                       help='Use multi-latent attention for model.')
    group.add_argument('--mtp-num-layers', type=int, default=None,
                       help='Number of Multi-Token Prediction (MTP) Layers.'
                       'MTP extends the prediction scope to multiple future tokens at each position.'
                       'This MTP implementation sequentially predict additional tokens '
                       'by using D sequential modules to predict D additional tokens.')
    group.add_argument('--mtp-loss-scaling-factor', type=float, default=0.1,
                       help='Scaling factor of Multi-Token Prediction (MTP) loss. '
                       'We compute the average of the MTP losses across all depths, '
                       'and multiply it the scaling factor to obtain the overall MTP loss, '
                       'which serves as an additional training objective.')
    return parser


def _add_straggler_detector_args(parser):
    group = parser.add_argument_group(title='straggler')
    group.add_argument('--log-straggler', action='store_true',
                       help='If set, tracks and logs straggler per GPU.')
    group.add_argument('--disable-straggler-on-startup', action='store_true',
                       help='If set, StragglerDetector is disabled on startup.')
    group.add_argument('--straggler-ctrlr-port', type=int, default=65535,
                       help='Port number to toggle StragglerDetector on/off at runtime')
    group.add_argument('--straggler-minmax-count', type=int, default=1,
                       help='Number of ranks to report with high/low estimated throughput')
    return parser

def _add_workload_inspector_server_args(parser):
    group = parser.add_argument_group(title='workload inspector')
    group.add_argument('--run-workload-inspector-server', action='store_true',
                       help='If set, enables workload inspector server for on-demand profiling.')
    return parser

def _add_inprocess_restart_args(parser):
    group = parser.add_argument_group(title='In-process restart')

    group.add_argument('--inprocess-restart', action='store_true',
                       help='Enables in-process restart.')

    group.add_argument('--inprocess-max-iterations', default=None, type=int,
                       help='Maximum number of in-process restart iterations.')
    group.add_argument('--inprocess-monitor-thread-interval', default=1.0, type=float,
                       help='Monitoring interval (in seconds) for the monitoring thread.')
    group.add_argument('--inprocess-monitor-process-interval', default=1.0, type=float,
                       help='Monitoring interval (in seconds) for the monitoring process.')
    group.add_argument('--inprocess-progress-watchdog-interval', default=1.0, type=float,
                       help='Interval (in seconds) for automatic progress watchdog timestamp '
                       'updates.')
    group.add_argument('--inprocess-heartbeat-interval', default=30, type=float,
                       help='Monitoring interval (in seconds) for detecting unresponsive ranks.')

    group.add_argument('--inprocess-soft-timeout', default=60, type=float,
                       help='Soft progress timeout (in seconds).')
    group.add_argument('--inprocess-hard-timeout', default=90, type=float,
                       help='Hard progress timeout (in seconds).')
    group.add_argument('--inprocess-heartbeat-timeout', default=60, type=float,
                       help='Timeout (in seconds) for a missing rank detection heartbeat.')

    group.add_argument('--inprocess-barrier-timeout', default=120, type=float,
                       help='Timeout (in seconds) for internal distributed barrier')
    group.add_argument('--inprocess-completion-timeout', default=120, type=float,
                       help='Timeout (in seconds) for barrier on completion on all ranks')

    group.add_argument('--inprocess-last-call-wait', default=1, type=float,
                       help='Time interval (in seconds) for other ranks to report concurrent '
                       'terminal failures.')
    group.add_argument('--inprocess-termination-grace-time', default=1, type=float,
                       help='Interval (in seconds) between SIGTERM and SIGKILL issued on hard '
                       'timeout')

    group.add_argument('--inprocess-granularity', default='node', type=str,
                       choices=['node', 'rank'],
                       help='Granularity for in-process restart.')
    group.add_argument('--inprocess-active-world-size',
                       default=int(os.getenv('WORLD_SIZE', '1')), type=int,
                       help='The number of ranks initially executing the workload. '
                       'The remaining ranks from the allocation are set aside '
                       'as warm reserve.')
    group.add_argument('--inprocess-empty-cuda-cache', action='store_true',
                       help='Release all unoccupied cached GPU memory on every in-process restart.')
    return parser

def _add_one_logger_args(parser):
    group = parser.add_argument_group(title='one logger')
    group.add_argument('--no-one-logger', action='store_false',
                       help='If set, disable using one_logger to track E2E metrics'
                       'Note that one_logger is an internal tool and not '
                       'available externally. For installation, please go to '
                       'https://confluence.nvidia.com/display/MLWFO/Package+Repositories'
                       'for more details',
                       dest='enable_one_logger')
    group.add_argument('--one-logger-project', type=str, default='megatron-lm',
                       help='The one-logger project name. Will ignore if '
                       '--no-one-logger is set')
    group.add_argument('--one-logger-run-name', type=str, default=None,
                       help='The one-logger run name displayed. Will ignore if '
                       '--no-one-logger is set')
    group.add_argument('--one-logger-async', action='store_true',
                       help='If set, forces one_logger to use async mode.')
    group.add_argument('--app-tag-run-name', type=str, default=None,
                       help='Jobs belonging to same training run, suppose to '
                       'have the same name. It will be used to track progress of '
                       'a training done over multiple different jobs')
    group.add_argument('--app-tag-run-version', type=str, default='0.0.0',
                       help='The version of the training of which current job is '
                       'part of. It will be used to track the changes in the '
                       'application side which might change the performance '
                       'baseline')
    return parser


def _add_ft_package_args(parser):
    group = parser.add_argument_group(title='ft_package')
    group.add_argument('--enable-ft-package', action='store_true',
                       help='If set, Fault Tolerance package is enabled. '
                       'Note: This feature is for Nvidia internal use only.')
    group.add_argument('--calc-ft-timeouts', action='store_true',
                       help='If set, FT package will try to automatically compute the timeouts. '
                       'Note: This feature is for Nvidia internal use only.')
    return parser


def _add_config_logger_args(parser):
    group = parser.add_argument_group(title='config logger')
    group.add_argument('--config-logger-dir', type=str, default='',
                       help='If set, will dump all configs to --config-logger-dir',
                       dest='config_logger_dir')
    return parser


def _add_logging_args(parser):
    group = parser.add_argument_group(title='logging')

    group.add_argument('--log-params-norm', action='store_true',
                       help='If set, calculate and log parameters norm.')
    group.add_argument('--log-num-zeros-in-grad', action='store_true',
                       help='If set, calculate and log the number of zeros in gradient.')
    group.add_argument('--log-throughput', action='store_true',
                       help='If set, calculate and log throughput per GPU.')
    group.add_argument('--log-progress', action='store_true',
                       help='If set, log progress (in terms of number of processed tokens and '
                       'number of floating-point operations) to progress.txt file in checkpoint '
                       'directory.')
    group.add_argument('--timing-log-level', type=int,
                       default=0, choices=range(0,3),
                       help='Granularity level to measure and report timing. '
                       '   0: report only iteration time and make sure timing '
                       '      does not introduce extra overhead.'
                       '   1: report timing for operations that are executed '
                       '      very limited times (basically once) during '
                       '      each iteration (such as gradient all-reduce) '
                       '   2: report timing for operations that migh be '
                       '      executed numerous times during each iteration. '
                       'Note that setting the level to 1 or 2 might '
                       'cause increase in iteration time.')
    group.add_argument('--no-barrier-with-level-1-timing', action='store_false',
                       help='If not set, use barrier with level 1 time '
                       'measurements. Note that this is up to the user '
                       'to make sure calling barrier with their timers '
                       'will not result in hangs. This can happen if for '
                       'example the user adds a level 1 timer that is not '
                       'called by all ranks.',
                       dest='barrier_with_L1_time')
    group.add_argument('--timing-log-option', type=str, default='minmax',
                       choices=['max', 'minmax', 'all'],
                       help='Options for logging timing:'
                       '  max: report the max timing across all ranks'
                       '  minmax: report min and max timings across all ranks'
                       '  all: report timings of all ranks.')
    group.add_argument('--tensorboard-log-interval', type=int, default=1,
                       help='Report to tensorboard interval.')
    group.add_argument('--tensorboard-queue-size', type=int, default=1000,
                       help='Size of the tensorboard queue for pending events '
                       'and summaries before one of the ‘add’ calls forces a '
                       'flush to disk.')
    group.add_argument('--log-timers-to-tensorboard', action='store_true',
                       help='If set, write timers to tensorboard.')
    group.add_argument('--no-log-loss-scale-to-tensorboard',
                       action='store_false',
                       help='Disable loss-scale logging to tensorboard.',
                       dest='log_loss_scale_to_tensorboard')
    group.add_argument('--log-validation-ppl-to-tensorboard',
                       action='store_true',
                       help='If set, write validation perplexity to '
                       'tensorboard.')
    group.add_argument('--log-memory-to-tensorboard',
                       action='store_true',
                       help='Enable memory logging to tensorboard.')
    group.add_argument('--log-world-size-to-tensorboard',
                       action='store_true',
                       help='Enable world size logging to tensorboard.')
    group.add_argument('--wandb-project', type=str, default='',
                       help='The wandb project name. Ignore wandb by default.')
    group.add_argument('--wandb-exp-name', type=str, default='',
                       help='The wandb experiment name.')
    group.add_argument('--wandb-save-dir', type=str, default='',
                       help='Path to save the wandb results locally.')
    group.add_argument('--logging-level', type=int, default=None,
                       help='Set default logging level')
    return parser


def _add_regularization_args(parser):
    group = parser.add_argument_group(title='regularization')

    group.add_argument('--attention-dropout', type=float, default=0.1,
                       help='Post attention dropout probability.')
    group.add_argument('--hidden-dropout', type=float, default=0.1,
                       help='Dropout probability for hidden state transformer.')
    group.add_argument('--weight-decay', type=float, default=0.01,
                       help='Weight decay coefficient for L2 regularization.')
    group.add_argument('--start-weight-decay', type=float,
                       help='Initial weight decay coefficient for L2 regularization.')
    group.add_argument('--end-weight-decay', type=float,
                       help='End of run weight decay coefficient for L2 regularization.')
    group.add_argument('--weight-decay-incr-style', type=str, default='constant',
                       choices=['constant', 'linear', 'cosine'],
                       help='Weight decay increment function.')
    group.add_argument('--clip-grad', type=float, default=1.0,
                       help='Gradient clipping based on global L2 norm.')
    group.add_argument('--adam-beta1', type=float, default=0.9,
                       help='First coefficient for computing running averages '
                       'of gradient and its square')
    group.add_argument('--adam-beta2', type=float, default=0.999,
                       help='Second coefficient for computing running averages '
                       'of gradient and its square')
    group.add_argument('--adam-eps', type=float, default=1e-08,
                       help='Term added to the denominator to improve'
                       'numerical stability')
    group.add_argument('--sgd-momentum', type=float, default=0.9,
                       help='Momentum factor for sgd')
    return parser


def _add_training_args(parser):
    group = parser.add_argument_group(title='training')

    group.add_argument('--micro-batch-size', type=int, default=None,
                       help='Batch size per model instance (local batch size). '
                       'Global batch size is local batch size times data '
                       'parallel size times number of micro batches.')
    group.add_argument('--batch-size', type=int, default=None,
                       help='Old batch size parameter, do not use. '
                       'Use --micro-batch-size instead')
    group.add_argument('--global-batch-size', type=int, default=None,
                       help='Training batch size. If set, it should be a '
                       'multiple of micro-batch-size times data-parallel-size. '
                       'If this value is None, then '
                       'use micro-batch-size * data-parallel-size as the '
                       'global batch size. This choice will result in 1 for '
                       'number of micro-batches.')
    group.add_argument('--rampup-batch-size', nargs='*', default=None,
                       help='Batch size ramp up with the following values:'
                       '  --rampup-batch-size <start batch size> '
                       '                      <batch size incerement> '
                       '                      <ramp-up samples> '
                       'For example:'
                       '   --rampup-batch-size 16 8 300000 \\ '
                       '   --global-batch-size 1024'
                       'will start with global batch size 16 and over '
                       ' (1024 - 16) / 8 = 126 intervals will increase'
                       'the batch size linearly to 1024. In each interval'
                       'we will use approximately 300000 / 126 = 2380 samples.')
    group.add_argument('--decrease-batch-size-if-needed', action='store_true', default=False,
                       help='If set, decrease batch size if microbatch_size * dp_size'
                       'does not divide batch_size. Useful for KSO (Keep Soldiering On)'
                       'to continue making progress if number of healthy GPUs (and'
                       'corresponding dp_size) does not support current batch_size.'
                       'Old batch_size will be restored if training is re-started with'
                       'dp_size that divides batch_size // microbatch_size.')
    group.add_argument('--recompute-activations', action='store_true',
                       help='recompute activation to allow for training '
                       'with larger models, sequences, and batch sizes.')
    group.add_argument('--recompute-granularity', type=str, default=None,
                       choices=['full', 'selective'],
                       help='Checkpoint activations to allow for training '
                       'with larger models, sequences, and batch sizes. '
                       'It is supported at two granularities 1) full: '
                       'whole transformer layer is recomputed, '
                       '2) selective: submodules set in --recompute-modules '
                       'are recomputed, default is core_attn.')
    group.add_argument('--no-check-for-nan-in-loss-and-grad', action='store_false',
                       help='Check for NaNs in loss and grad',
                       dest='check_for_nan_in_loss_and_grad')
    group.add_argument('--check-for-spiky-loss', action='store_true',
                       help='Check for spiky loss',
                       dest='check_for_spiky_loss')
    group.add_argument('--check-for-large-grads', action='store_true',
                       help='Check for unexpectedly large grads',
                       dest='check_for_large_grads')
    group.add_argument('--distribute-saved-activations',
                       action='store_true',
                       help='If set, distribute recomputed activations '
                       'across model parallel group.')
    group.add_argument('--recompute-method', type=str, default=None,
                       choices=['uniform', 'block'],
                       help='1) uniform: uniformly divide the total number of '
                       'Transformer layers and recompute the input activation of '
                       'each divided chunk at specified granularity, '
                       '2) recompute the input activations of only a set number of '
                       'individual Transformer layers per pipeline stage and do the '
                       'rest without any recomputing at specified granularity'
                       'default) do not apply activations recompute to any layers')
    group.add_argument('--recompute-num-layers', type=int, default=None,
                       help='1) uniform: the number of Transformer layers in each '
                       'uniformly divided recompute unit, '
                       '2) block: the number of individual Transformer layers '
                       'to recompute within each pipeline stage.')
    group.add_argument('--recompute-modules', nargs='*', type=str, default=None,
                       help='The submodules to recompute. '
                       'choices: "core_attn", "moe_act", "layernorm", "mla_up_proj", "mlp", "moe". '
                       'default: ["core_attn"].'
                       '"core_attn": recompute the core attention part of the transformer layer. '
                       '"moe_act": recompute the MoE MLP activation function. '
                       '"layernorm": recompute the input_layernorm and pre_mlp_layernorm. '
                       '"mla_up_proj": recompute the MLA up projection and RoPE applying parts.'
                       '"mlp": recompute the dense MLP layer.'
                       '"moe": recompute the MoE layer.'
                       '"moe_act", "layernorm", and "mla_up_proj" use output-discarding checkpointing, '
                       '"core_attn", "mlp", and "moe" uses normal checkpointing.')
    group.add_argument('--no-clone-scatter-output-in-embedding', action='store_false',
                       help='If not set, clone the output of the scatter in embedding layer to GC original tensor.',
                       dest='clone_scatter_output_in_embedding')
    group.add_argument('--profile', action='store_true',
                       help='Enable nsys profiling. When using this option, nsys '
                       'options should be specified in commandline. An example '
                       'nsys commandline is `nsys profile -s none -t nvtx,cuda '
                       '-o <path/to/output_file> --force-overwrite true '
                       '--capture-range=cudaProfilerApi '
                       '--capture-range-end=stop`.')
    group.add_argument('--profile-step-start', type=int, default=10,
                       help='Global step to start profiling.')
    group.add_argument('--profile-step-end', type=int, default=12,
                       help='Global step to stop profiling.')
    group.add_argument('--iterations-to-skip', nargs='+', type=int, default=[],
                       help='List of iterations to skip, empty by default.')
    group.add_argument('--result-rejected-tracker-filename', type=str, default=None,
                       help='Optional name of file tracking `result_rejected` events.')
    group.add_argument('--disable-gloo-process-groups', action='store_false',
                       dest='enable_gloo_process_groups',
                       help='Disables creation and usage of Gloo process groups.')
    group.add_argument('--use-pytorch-profiler', action='store_true',
                       help='Use the built-in pytorch profiler. '
                       'Useful if you wish to view profiles in tensorboard.',
                       dest='use_pytorch_profiler')
    group.add_argument('--profile-ranks', nargs='+', type=int, default=[0],
                       help='Global ranks to profile.')
    group.add_argument('--record-memory-history', action="store_true", default=False,
                       help='Record memory history in last rank.')
    group.add_argument('--memory-snapshot-path', type=str, default="snapshot.pickle",
                       help='Specifies where to dump the memory history pickle.')
    group.add_argument('--tp-comm-overlap', action='store_true', help='Enables the '
                       ' overlap of Tensor parallel communication and GEMM kernels.')
    group.add_argument('--tp-comm-overlap-cfg', type=str, default=None,
                       help='Config file when tp_comm_overlap is enabled.')
    group.add_argument('--disable-tp-comm-overlap-ag', action='store_false',
                       help=('Disables the All-Gather overlap with GEMM by '
                             'pipelining the GEMM and All-Gather.'),
                       dest='tp_comm_overlap_ag')
    group.add_argument('--disable-tp-comm-overlap-rs', action='store_false',
                       help=('Disables the Reduce-Scatter overlap with GEMM by '
                             'pipelining the GEMM and Reduce-Scatter.'),
                       dest='tp_comm_overlap_rs')
    group.add_argument('--tp-comm-overlap-rs-dgrad', action='store_true',
                       help = 'Enables the Reduce-Scatter overlap with dgrad GEMM.',
                       dest='tp_comm_overlap_rs_dgrad')
    group.add_argument('--disable-tp-comm-bulk-dgrad', action='store_false',
                       help='Disables the All-Gather overlap with bprop activation gradient GEMM.',
                       dest='tp_comm_bulk_dgrad')
    group.add_argument('--disable-tp-comm-bulk-wgrad', action='store_false',
                       help='Disables the Reduce-Scatter overlap with bprop weight gradient GEMM.',
                       dest='tp_comm_bulk_wgrad')
    group.add_argument('--tp-comm-bootstrap-backend', default='nccl', type=str,
                       choices=['nccl', 'mpi', 'gloo'],
                       help='Set the bootstrapping backend of Tensor parallel communications.')
    group.add_argument('--use-cpu-initialization', action='store_true',
                       default=None,
                       help='If set, initialize weights on the CPU. This eliminates init differences based on tensor parallelism.')
    group.add_argument('--empty-unused-memory-level', default=0, type=int,
                       choices=[0, 1, 2],
                       help='Call torch.cuda.empty_cache() each iteration '
                       '(training and eval), to reduce fragmentation.'
                       '0=off, 1=moderate, 2=aggressive.')
    group.add_argument('--deterministic-mode', action='store_true',
                       help='Choose code that has deterministic execution. This usually '
                       'means slower execution, but is good for debugging and testing.')
    group.add_argument('--check-weight-hash-across-dp-replicas-interval', type=int, default=None,
                       help='Interval to check weight hashes are same across DP replicas. If not specified, weight hashes not checked.')
    group.add_argument('--calculate-per-token-loss', action='store_true',
                       help=('Scale cross entropy loss by the number of non-padded tokens in the '
                             'global batch, versus the default behavior of assuming all tokens are non-padded.'))
    group.add_argument('--train-sync-interval', type=int, default=None,
                       help='Training CPU-GPU synchronization interval, to ensure that CPU is not running too far ahead of GPU.')

    # deprecated
    group.add_argument('--checkpoint-activations', action='store_true',
                       help='Checkpoint activation to allow for training '
                       'with larger models, sequences, and batch sizes.')
    group.add_argument('--train-iters', type=int, default=None,
                       help='Total number of iterations to train over all '
                       'training runs. Note that either train-iters or '
                       'train-samples should be provided.')
    group.add_argument('--train-samples', type=int, default=None,
                       help='Total number of samples to train over all '
                       'training runs. Note that either train-iters or '
                       'train-samples should be provided.')
    group.add_argument('--log-interval', type=int, default=100,
                       help='Report loss and timing interval.')
    group.add_argument('--exit-interval', type=int, default=None,
                       help='Exit the program after the iteration is divisible '
                       'by this value.')
    group.add_argument('--exit-duration-in-mins', type=int, default=None,
                       help='Exit the program after this many minutes.')
    group.add_argument('--exit-signal-handler', action='store_true',
                       help='Dynamically save the checkpoint and shutdown the '
                       'training if SIGTERM is received')
    group.add_argument('--tensorboard-dir', type=str, default=None,
                       help='Write TensorBoard logs to this directory.')
    group.add_argument('--no-masked-softmax-fusion',
                       action='store_false',
                       help='Disable fusion of query_key_value scaling, '
                       'masking, and softmax.',
                       dest='masked_softmax_fusion')
    group.add_argument('--no-bias-gelu-fusion', action='store_false',
                       help='Disable bias and gelu fusion.',
                       dest='bias_gelu_fusion')
    group.add_argument('--no-bias-swiglu-fusion', action='store_false',
                       help='Disable bias and swiglu fusion, the fusion is '
                       'available only when using megatron-core.',
                       dest='bias_swiglu_fusion')
    group.add_argument('--no-bias-dropout-fusion', action='store_false',
                       help='Disable bias and dropout fusion.',
                       dest='bias_dropout_fusion')
    group.add_argument('--no-rope-fusion', action='store_false',
                       help='Disable rope fusion, the fusion is available '
                       'only when using megatron-core.',
                       dest='apply_rope_fusion')
    group.add_argument('--cross-entropy-loss-fusion', action='store_true',
                       help='Enabled fusion of cross entropy loss calculation.',
                       dest='cross_entropy_loss_fusion')
    group.add_argument('--cross-entropy-fusion-impl', type=str, default='native',
                       choices=['native', 'te'],
                       help='Implementation of cross entropy loss calculation.')
    group.add_argument('--use-flash-attn', action='store_true',
                       help='use FlashAttention implementation of attention. '
                       'https://arxiv.org/abs/2205.14135')
    group.add_argument('--disable-bias-linear', action='store_false',
                       help='Disable bias in the linear layers',
                       dest='add_bias_linear')
    group.add_argument('--add-qkv-bias', action='store_true',
                       help='Enable bias only in the QKV linear layers',
                       dest='add_qkv_bias')
    group.add_argument('--optimizer', type=str, default='adam',
                       choices=['adam', 'sgd'],
                       help='Optimizer function')
    group.add_argument('--optimizer-cpu-offload', action='store_true',
                       help='Offload optimizer state to CPU')
    group.add_argument('--optimizer-offload-fraction', type=float, default=1.0,
                          help='Ratio of optimizer state to offload to CPU')
    group.add_argument('--use-torch-optimizer-for-cpu-offload', action='store_true',
                       help="Use torch.optim.Optimizer instead of Megatron's optimizer in optimizer cpu offload mode.")
    group.add_argument('--overlap-cpu-optimizer-d2h-h2d', action='store_true', default=False,
                       help='Overlap CPU optimizer step, gradients D2H and updated parameters H2D.')
    group.add_argument('--no-pin-cpu-grads', action='store_false', dest='pin_cpu_grads',
                       help='Disable pinning of CPU memory for gradients.')
    group.add_argument('--no-pin-cpu-params', action='store_false', dest='pin_cpu_params',
                       help='Disable pinning of CPU memory for parameters.')
    group.add_argument('--dataloader-type', type=str, default=None,
                       choices=['single', 'cyclic', 'external'],
                       help='Single pass vs multiple pass data loader')
    group.add_argument('--no-async-tensor-model-parallel-allreduce',
                       action='store_false',
                       help='DEPRECATED. This flag is ignored.',
                       dest='async_tensor_model_parallel_allreduce')
    group.add_argument('--no-persist-layer-norm', action='store_true',
                       help='Disable using persistent fused layer norm kernel. '
                       'This kernel supports only a set of hidden sizes. Please '
                       'check persist_ln_hidden_sizes if your hidden '
                       'size is supported.')
    group.add_argument('--sequence-parallel', action='store_true',
                       help='Enable sequence parallel optimization.')
    group.add_argument('--no-gradient-accumulation-fusion',
                       action='store_false',
                       help='Disable fusing gradient accumulation to weight '
                       'gradient computation of linear layers',
                       dest='gradient_accumulation_fusion')
    group.add_argument('--use-mcore-models', action='store_true',
                       dest='deprecated_use_mcore_models',
                       help='DEPRECATED. Use the implementation from megatron core.'
                       'Now ignored and mcore models are the default, use '
                       '--use-legacy-models to not use core models.')
    group.add_argument('--use-legacy-models', action='store_true',
                       help='Use the legacy Megatron models, not Megatron-Core models.')
    group.add_argument('--manual-gc', action='store_true',
                       help='Disable the threshold-based default garbage '
                       'collector and trigger the garbage collection manually. '
                       'Manual garbage collection helps to align the timing of '
                       'the collection across ranks which mitigates the impact '
                       'of CPU-associated jitters. When the manual gc is enabled, '
                       'garbage collection is performed only at the start and the '
                       'end of the validation routine by default.')
    group.add_argument('--manual-gc-interval', type=int, default=0,
                       help='Training step interval to trigger manual garbage '
                       'collection. When the value is set to 0, garbage '
                       'collection is not triggered between training steps.')
    group.add_argument('--no-manual-gc-eval', action='store_false',
                       help='When using manual garbage collection, disable '
                       'garbage collection at the start and the end of each '
                       'evaluation run.', dest='manual_gc_eval')
    group.add_argument('--disable-tp-comm-split-ag', action='store_false',
                       help='Disables the All-Gather overlap with fprop GEMM.',
                       dest='tp_comm_split_ag')
    group.add_argument('--disable-tp-comm-split-rs', action='store_false',
                       help='Disables the Reduce-Scatter overlap with fprop GEMM.',
                       dest='tp_comm_split_rs')
    group.add_argument('--pipeline-model-parallel-comm-backend', type=str, default=None,
                       choices=['nccl', 'ucc'],
                       help='Select a communicator backend for pipeline parallel communication. '
                       'If None, the default backend will be used.')

    return parser


def _add_rerun_machine_args(parser):
    group = parser.add_argument_group(title='rerun engine')

    group.add_argument('--error-injection-rate', type=int, default=0,
                       help='Rate at which to inject unexpected results, '
                       'e.g. 1000 means once every 1000 result validations')
    group.add_argument('--error-injection-type', type=str, default='transient_error',
                       choices=['correct_result', 'transient_error', 'persistent_error'],
                       help='Type of error to inject. ')
    group.add_argument('--rerun-mode', type=str, default='disabled',
                       choices=['disabled', 'validate_results', 'report_stats'],
                       help='Use re-run engine to validate results (default) '
                       'or to emit stats on variability of computations due to '
                       'non-deterministic algorithms.')

    return parser


def _add_initialization_args(parser):
    group = parser.add_argument_group(title='initialization')

    group.add_argument('--seed', type=int, default=1234,
                       help='Random seed used for python, numpy, '
                       'pytorch, and cuda.')
    group.add_argument('--data-parallel-random-init', action='store_true',
                       help='Enable random initialization of params '
                       'across data parallel ranks')
    group.add_argument('--init-method-std', type=float, default=0.02,
                       help='Standard deviation of the zero mean normal '
                       'distribution used for weight initialization.')
    group.add_argument('--init-method-xavier-uniform', action='store_true',
                       help='Enable Xavier uniform parameter initialization')

    return parser


def _add_learning_rate_args(parser):
    group = parser.add_argument_group(title='learning rate')

    group.add_argument('--lr', type=float, default=None,
                       help='Initial learning rate. Depending on decay style '
                       'and initial warmup, the learning rate at each '
                       'iteration would be different.')
    group.add_argument('--lr-decay-style', type=str, default='linear',
                       choices=['constant', 'linear', 'cosine', 'inverse-square-root', 'WSD'],
                       help='Learning rate decay function.')
    group.add_argument('--lr-wsd-decay-style', type=str, default='exponential',
                       choices=['exponential', 'linear', 'cosine', 'minus_sqrt'],
                       help='Decay style for the annealing phase of WSD'),
    group.add_argument('--lr-decay-iters', type=int, default=None,
                       help='number of iterations to decay learning rate over,'
                       ' If None defaults to `--train-iters`')
    group.add_argument('--lr-decay-samples', type=int, default=None,
                       help='number of samples to decay learning rate over,'
                       ' If None defaults to `--train-samples`')
    group.add_argument('--lr-wsd-decay-samples', type=int, default=None,
                       help='number of samples for the annealing phase in the wsd schedule')
    group.add_argument('--lr-wsd-decay-iters', type=int, default=None,
                       help='number of iterations for the annealing phase in the wsd schedule')
    group.add_argument('--lr-warmup-fraction', type=float, default=None,
                       help='fraction of lr-warmup-(iters/samples) to use '
                       'for warmup (as a float)')
    group.add_argument('--lr-warmup-iters', type=int, default=0,
                       help='number of iterations to linearly warmup '
                       'learning rate over.')
    group.add_argument('--lr-warmup-samples', type=int, default=0,
                       help='number of samples to linearly warmup '
                       'learning rate over.')
    group.add_argument('--lr-warmup-init', type=float, default=0.0,
                       help='Initial value for learning rate warmup. The '
                       'scheduler starts warmup from this value.')
    group.add_argument('--warmup', type=int, default=None,
                       help='Old lr warmup argument, do not use. Use one of the'
                       '--lr-warmup-* arguments above')
    group.add_argument('--min-lr', type=float, default=0.0,
                       help='Minimum value for learning rate. The scheduler'
                       'clip values below this threshold.')
    group.add_argument('--override-opt_param-scheduler', action='store_true',
                       help='Reset the values of the scheduler (learning rate,'
                       'warmup iterations, minimum learning rate, maximum '
                       'number of iterations, and decay style from input '
                       'arguments and ignore values from checkpoints. Note'
                       'that all the above values will be reset.')
    group.add_argument('--use-checkpoint-opt_param-scheduler', action='store_true',
                       help='Use checkpoint to set the values of the scheduler '
                       '(learning rate, warmup iterations, minimum learning '
                       'rate, maximum number of iterations, and decay style '
                       'from checkpoint and ignore input arguments.')
    group.add_argument('--decoupled-lr', type=float, default=None,
                       help='Separate learning rate for the input and output layer')
    group.add_argument('--decoupled-min-lr', type=float, default=None,
                       help='Minimum value for learning rate for the input and output layer. The scheduler'
                       'clip values below this threshold')

    return parser


def _add_checkpointing_args(parser):
    group = parser.add_argument_group(title='checkpointing')

    group.add_argument('--save', type=str, default=None,
                       help='Output directory to save checkpoints to.')
    group.add_argument('--save-interval', '--persistent-save-interval', type=int, default=None,
                       help='Number of iterations between persistent checkpoint saves.')
    group.add_argument('--no-save-optim', action='store_true', default=None,
                       help='Do not save current optimizer.')
    group.add_argument('--no-save-rng', action='store_true', default=None,
                       help='Do not save current rng state.')
    group.add_argument('--load', type=str, default=None,
                       help='Directory containing a model checkpoint.')
    group.add_argument('--no-load-optim', action='store_true', default=None,
                       help='Do not load optimizer when loading checkpoint.')
    group.add_argument('--no-load-rng', action='store_true', default=None,
                       help='Do not load rng state when loading checkpoint.')
    group.add_argument('--non-persistent-save-interval', type=int, default=None,
                       help='Number of iterations between non-persistent saves.')
    group.add_argument('--non-persistent-ckpt-type', type=str, default=None,
                       choices=['global', 'local', 'in_memory', None],
                       help='Type of non-persistent model checkpoints. '
                           '"global" - Saved as a standard checkpoint (e.g., on Lustre) with old checkpoints being removed. '
                           '"local" - Each rank saves a portion of the checkpoint locally (e.g., on SSD/ramdisk). '
                           'None - No non-persistent checkpointing (default option).')
    group.add_argument('--non-persistent-global-ckpt-dir', type=str, default=None,
                       help='Directory containing global non-persistent model checkpoints.')
    group.add_argument('--non-persistent-local-ckpt-dir', type=str, default=None,
                       help='Directory containing local non-persistent model checkpoints.')
    group.add_argument('--non-persistent-local-ckpt-algo', type=str, default='fully_parallel',
                       choices=['fully_parallel', 'atomic'],
                       help='Algorithm for local non-persistent checkpointing.')
    group.add_argument('--finetune', action='store_true',
                       help='Load model for finetuning. Do not load optimizer '
                       'or rng state from checkpoint and set iteration to 0. '
                       'Assumed when loading a release checkpoint.')
    group.add_argument('--pretrained-checkpoint', type=str, default=None,
                       help='Directory containing a pretrained model checkpoint for finetuning.')
    group.add_argument('--ckpt-step', type=int, default=None,
                       help='Checkpoint step to load model from.')
    group.add_argument('--no-initialization', action='store_false',
                       help='Do not perform initialization when building model, '
                       'can reduce startup time when definitely loading from a '
                       'checkpoint',
                       dest='perform_initialization')
    group.add_argument('--use-checkpoint-args', action='store_true',
                       help='Override model-related command-line arguments with arguments from checkpoint')
    group.add_argument('--use-mp-args-from-checkpoint-args', action='store_true',
                       help='Copy model parallelism command-line arguments from checkpoint')
    group.add_argument('--no-use-tokenizer-model-from-checkpoint-args', action='store_false',
                       dest='use_tokenizer_model_from_checkpoint_args',
                       help='If set, do not use tokenizer model path from checkpoint')
    group.add_argument('--exit-on-missing-checkpoint', action='store_true',
                       help="If '--load' is set, but checkpoint is not found "
                       "(e.g., path typo), then exit instead of random "
                       "initialization.")
    group.add_argument('--use-dist-ckpt', action='store_true',
                       dest='use_dist_ckpt_deprecated',
                       help='Deprecated: see --ckpt-format.')
    group.add_argument('--use-persistent-ckpt-worker', action='store_true',
                       help='Enables a persitent checkpoint worker for async save')

    group.add_argument('--auto-detect-ckpt-format', action='store_true',
                       help='Determine if the checkpoint format is in legacy or distributed format.'
                            ' If False, expects distributed checkpoint iff args.ckpt_format != "torch".'
                            ' Might slow down loading a bit (double rank0 ckpt load).')
    group.add_argument('--dist-ckpt-format',
                       dest='dist_ckpt_format_deprecated',
                       help='Deprecated: see --ckpt-format.')
    group.add_argument('--ckpt-format', default='torch_dist',
                       choices=['torch', 'torch_dist', 'zarr', 'torch_dcp'],
                       help='Checkpoint format to use. torch is the format used by torch.save/load.'
                       ' torch_dist is a megatron built-in distributed checkpointing format.'
                       ' torch_dcp is the torch.distributed.checkpoint format.')
    group.add_argument('--ckpt-convert-format', default=None,
                       choices=['torch', 'torch_dist', 'zarr'],
                       help='Checkpoint format for conversion.')
    group.add_argument('--ckpt-convert-save', default=None,
                       help='Save directory for converted checkpoint.')
    group.add_argument('--ckpt-convert-update-legacy-dist-opt-format', action='store_true',
                       help='When loading a checkpoint, update the legacy format '
                       'for the distributed optimizer, which previously used a '
                       'merged param/grad buffer and a different bucket mapping. '
                       'The legacy format was deprecated on Feb 13, 2024.')
    group.add_argument('--ckpt-fully-parallel-save', action='store_true',
                       dest='ckpt_fully_parallel_save_deprecated',
                       help='Deprecated: see --no-ckpt-fully-parallel-save.')
    group.add_argument('--no-ckpt-fully-parallel-save', action='store_false',
                       dest='ckpt_fully_parallel_save',
                       help='Disable applying full save parallelization across DP for'
                            ' distributed checkpoints. Depending on ckpt format'
                            ' might decrease the number of files in the checkpoint.'
                            ' Makes DistributedOptimizer checkpoint non-reshardable.')
    group.add_argument('--async-save', action='store_true', default=None,
                       help='Apply async checkpointing save. Currently works only with'
                            '`torch_dist` distributed checkpoint format.')
    group.add_argument('--ckpt-fully-parallel-load', action='store_true',
                       help='Apply full load parallelization across DP for'
                            ' distributed checkpoints.')
    group.add_argument('--ckpt-assume-constant-structure', action='store_true',
                       help='If the model and optimizer state dict structure is'
                            'constant throughout a *single training job*, it allows for'
                            'different checkpointing performance optimizations.')
    group.add_argument('--dist-ckpt-strictness', type=str, default='assume_ok_unexpected',
                       choices=[e.value for e in StrictHandling],
                       help='Determine handling of key mismatch during checkpoint load.'
                            ' Check StrictHandling docs for flags meaning.'
                            ' NOTE: This flag controls only distributed checkpoint'
                            ' load from storage, not loading state dict into the model.')
    return parser


def _add_mixed_precision_args(parser):
    group = parser.add_argument_group(title='mixed precision')

    group.add_argument('--fp16', action='store_true',
                       help='Run model in fp16 mode.')
    group.add_argument('--bf16', action='store_true',
                       help='Run model in bfloat16 mode.')
    group.add_argument('--grad-reduce-in-bf16', action='store_true',
                       help='Reduce gradients in bfloat16.')
    group.add_argument('--loss-scale', type=float, default=None,
                       help='Static loss scaling, positive power of 2 '
                       'values can improve fp16 convergence. If None, dynamic'
                       'loss scaling is used.')
    group.add_argument('--initial-loss-scale', type=float, default=2**32,
                       help='Initial loss-scale for dynamic loss scaling.')
    group.add_argument('--min-loss-scale', type=float, default=1.0,
                       help='Minimum loss scale for dynamic loss scaling.')
    group.add_argument('--loss-scale-window', type=float, default=1000,
                       help='Window over which to raise/lower dynamic scale.')
    group.add_argument('--hysteresis', type=int, default=2,
                       help='hysteresis for dynamic loss scaling')
    group.add_argument('--fp32-residual-connection', action='store_true',
                       help='Move residual connections to fp32.')
    group.add_argument('--apply-query-key-layer-scaling', action='store_true',
                       help='Scale Q * K^T by 1 / layer-number. '
                       'Useful for fp16 training. Also sets `attention_softmax_in_fp32` to True.')
    group.add_argument('--attention-softmax-in-fp32', action='store_true',
                       help='Run attention masking and softmax in fp32.')
    group.add_argument('--accumulate-allreduce-grads-in-fp32',
                       action='store_true',
                       help='Gradient accumulation and all-reduce in fp32.')
    group.add_argument('--fp16-lm-cross-entropy', action='store_true',
                       help='Move the cross entropy unreduced loss calculation'
                       'for lm head to fp16.')
    group.add_argument('--disable-bf16-reduced-precision-matmul', action='store_true',
                       help='If True, sets torch.backends.cuda.matmul.allow_bf16_reduced_precision_reduction=False to '
                       'prevent matmul from using reduced precision accumulation when using BF16.')

    return parser


def _add_distributed_args(parser):
    group = parser.add_argument_group(title='distributed')

    group.add_argument('--tensor-model-parallel-size', type=int, default=1,
                       help='Degree of tensor model parallelism.')
    group.add_argument('--encoder-tensor-model-parallel-size', type=int, default=0,
                       help='Degree of tensor model parallelism for the encoder.')
    group.add_argument('--pipeline-model-parallel-size', type=int, default=1,
                       help='Degree of pipeline model parallelism.')
    group.add_argument('--encoder-pipeline-model-parallel-size', type=int, default=0,
                       help=('Degree of pipeline model parallelism in the encoder. This is '
                             'independent of the amount of pipeline in the decoder.'))
    group.add_argument('--pipeline-model-parallel-split-rank',
                       type=int, default=None,
                       help=('Rank where encoder and decoder should be split. '
                             'Deprecated; use --encoder-pipeline-model-parallel-size instead.'))
    group.add_argument('--decoder-first-pipeline-num-layers',
                       type=int, default=None,
                       help=('The number of transformer layers on the first pipeline stage of the decoder. '
                       'Default None is even split of transformer layers across all pipeline stages'))
    group.add_argument('--decoder-last-pipeline-num-layers',
                       type=int, default=None,
                       help=('The number of transformer layers on the last pipeline stage of the decoder. '
                       'Default None is even split of transformer layers across all pipeline stages'))
    group.add_argument('--model-parallel-size', type=int, default=None,
                       help='Old model parallel argument, do not use. Use '
                       '--tensor-model-parallel-size instead.')
    group.add_argument('--num-layers-per-virtual-pipeline-stage', type=int, default=None,
                       help='Number of layers per virtual pipeline stage')
    group.add_argument('--num-virtual-stages-per-pipeline-rank', type=int, default=None,
                       help='Number of virtual pipeline stages per pipeline parallelism rank')
    group.add_argument('--microbatch-group-size-per-virtual-pipeline-stage', type=int, default=None,
                       help='Number of contiguous microbatches per virtual pipeline stage',
                       dest='microbatch_group_size_per_vp_stage')
    group.add_argument('--no-overlap-p2p-communication', action='store_false',
                       help='overlap pipeline parallel communication with forward and backward chunks in 1F1B',
                       dest='overlap_p2p_comm')
    group.add_argument('--overlap-p2p-communication-warmup-flush', action='store_true',
                       default=False, help='if set, overlap pipeline parallel communication in warmup and flush',
                       dest='overlap_p2p_comm_warmup_flush')
    group.add_argument('--distributed-backend', default='nccl',
                       choices=['nccl', 'gloo'],
                       help='Which backend to use for distributed training.')
    group.add_argument('--distributed-timeout-minutes', type=int, default=10,
                       help='Timeout minutes for torch.distributed.')
    group.add_argument('--overlap-grad-reduce', action='store_true',
                       default=False, help='If set, overlap DDP grad reduce.')
    group.add_argument('--defer-embedding-wgrad-compute', action='store_true',
                       default=False, help='If set, defers the vocabulary projection linear layer weight'
                       'gradient compute to pipeline flush.', dest='defer_embedding_wgrad_compute')
    group.add_argument('--wgrad-deferral-limit', type=int, default=0, help='Number of micro-batches for which'
                       'weight gradient computation of vocabulary projection is deferred, defaults to 0 which'
                       'means all the micro-batches are deferred. Invalid if `defer-embedding-wgrad-compute`'
                       'is not set')
    group.add_argument('--no-align-grad-reduce', action='store_false',
                       help='If not set, all PP stages will launch gradient reduces simultaneously. '
                       'Otherwise, each PP stage will independently launch as needed.',
                       dest='align_grad_reduce')
    group.add_argument('--ddp-num-buckets', type=int, default=None,
                       help='Number of buckets for data-parallel communication')
    group.add_argument('--ddp-bucket-size', type=int, default=None,
                       help='Bucket size for data-parallel communication')
    group.add_argument('--ddp-pad-buckets-for-high-nccl-busbw', action='store_true',
                       default=False, help='If set, make sure the bucket size is divisible by a large power '
                       'of 2 (2^16) to ensure NCCL collectives have high bus bandwidth at large DP counts, '
                       'since NCCL message size (which for ring algorithms is bucket_size / dp_size) '
                       'apparently needs to be divisible by a power of 2 for high busbw.')
    group.add_argument('--ddp-average-in-collective', action='store_true',
                       default=False, help='If set, average directly in data-parallel communication collective.')
    group.add_argument('--overlap-param-gather', action='store_true',
                       default=False, help='If set, overlap param all-gather in distributed optimizer.')
    group.add_argument('--overlap-param-gather-with-optimizer-step', action='store_true',
                       default=False, help='If set, overlap param all-gather of first bucket with optimizer step.')
    group.add_argument('--no-align-param-gather', action='store_false',
                       help='If not set, all PP stages will launch param all-gathers simultaneously. '
                       'Otherwise, each PP stage will independently launch as needed.',
                       dest='align_param_gather')
    group.add_argument('--no-scatter-gather-tensors-in-pipeline', action='store_false',
                       help='If not set, use scatter/gather to optimize communication of tensors in pipeline.',
                       dest='scatter_gather_tensors_in_pipeline')
    group.add_argument('--use-ring-exchange-p2p', action='store_true',
                       default=False, help='If set, use custom-built ring exchange '
                       'for p2p communications. Note that this option will require '
                       'a custom built image that support ring-exchange p2p.')
    group.add_argument('--local-rank', type=int, default=int(os.getenv('LOCAL_RANK', '0')),
                       help='local rank passed from distributed launcher.')
    group.add_argument('--lazy-mpu-init', type=bool, required=False,
                       help='If set to True, initialize_megatron() '
                       'skips DDP initialization and returns function to '
                       'complete it instead. Also turns on '
                       '--use-cpu-initialization flag. This is for '
                       'external DDP manager.' )
    group.add_argument('--account-for-embedding-in-pipeline-split', action='store_true',
                       default=False, help='If set, *input* embedding layer will be treated as a standard transformer'
                       'layer in the context of partition and placement for pipeline parallelism.')
    group.add_argument('--account-for-loss-in-pipeline-split', action='store_true',
                       default=False, help='If set, loss layer will be treated as a standard transformer'
                       'layer in the context of partition and placement for pipeline parallelism.')
    group.add_argument('--use-distributed-optimizer', action='store_true',
                       help='Use distributed optimizer.')
    group.add_argument('--use-nccl-ub', action='store_true', dest='nccl_ub', 
                       help='Use the userbuffer registration for DP/FSDP communication buffers.'
                       'This option will reduce GPU SM usage for the DP/FSDP communication,'
                       'which is improving the performance of the overlapped computation.')
    group.add_argument('--use-sharp', action='store_true', 
                       help='Required to enable SHARP communication.')
    group.add_argument('--use-custom-fsdp', action='store_true',
                       help='Use the Megatron FSDP code path in DDP.')
    group.add_argument('--init-model-with-meta-device', action='store_true')
    group.add_argument('--data-parallel-sharding-strategy', type=str, default='no_shard',
                       choices=['no_shard', 'optim', 'optim_grads', 'optim_grads_params'],
                       help='Sharding strategy of data parallelism.')
    group.add_argument('--no-gradient-reduce-div-fusion', action='store_false', dest='gradient_reduce_div_fusion',
                       help='If not set, fuse the division in gradient reduce.')
    group.add_argument('--fsdp-double-buffer', action='store_true',
                       help="Enable double buffering for temporary memory needed for custom FSDP communications. "
                        "Double-buffering the communication memory improves memory management efficiency by "
                        "reusing previously allocated buffers, rather than creating new buffers for each FSDP communication. "
                        "This is required for user buffer registration and is enabled by default when using NCCL user buffers.")
    group.add_argument('--suggested-communication-unit-size', type=int, default=None,
                   help='Specifies the number of elements to communicate at once during FSDP (Fully Sharded Data Parallel) operations. '
                        'This flag also affects FSDP all-gather prefetch behavior. Setting a larger value increases the communication buffer size, '
                        'while a smaller value disables prefetching and may degrade performance. Adjust this value based on your system\'s memory '
                        'and performance requirements.')
    group.add_argument('--keep-fp8-transpose-cache-when-using-custom-fsdp', action='store_true',
                       help='If set, keep the fp8 transpose cache when using custom FSDP.')
    group.add_argument('--num-distributed-optimizer-instances', type=int, default=1,
                       help='Number of Distributed Optimizer copies across Data Parallel domain.')
    group.add_argument('--use-torch-fsdp2', action='store_true',
                       help='Use the torch FSDP2 implementation. FSDP2 has not been tested with pipeline parallelism, '
                       'and may contain bugs.')
    group.add_argument('--torch-fsdp2-no-reshard-after-forward', action='store_false', dest='torch_fsdp2_reshard_after_forward',
                       help='Whether to reshard weights after forward pass when using PyTorch FSDP2. '
                       'Set to enable FSDP ZeRO-2.')
    group.add_argument('--context-parallel-size', type=int, default=1,
                       help='Degree of context parallelism.')
    group.add_argument('--cp-comm-type', nargs='+', type=str, default=["p2p"],
                       help='Inter-gpu communication type for context parallelism: '
                       'p2p, a2a, allgather or a2a+p2p. If a single string is provided, '
                       'all layers will share the same communication type. Users can also '
                       'specify separated types for each layer like '
                       '--cp-comm-type p2p p2p a2a a2a a2a+p2p a2a+p2p')
    group.add_argument('--hierarchical-context-parallel-sizes', nargs='+', type=int, default=None,
                       help='Degrees of the hierarchical context parallelism. Users should '
                       'provide a list to specify the sizes for different levels. '
                       '--hierarchical-context-parallel-sizes 2 4 indicates every two adjacent gpus '
                       'forms the first level of cp groups and the cp ranks with the same odevity '
                       'forms the second level of cp groups.')
    group.add_argument('--nccl-communicator-config-path', type=str, default=None,
                       help='Path to the yaml file with NCCL communicator '
                       'configurations. The number of min/max thread groups and thread '
                       'group cluster size of each communicator can be configured by '
                       'setting `min_ctas`, `max_ctas`, and `cga_cluster_size`.')
    group.add_argument('--use-tp-pp-dp-mapping', action='store_true', default=False,
                        help='If set, distributed ranks initialize order is changed '
                        'from tp-cp-ep-dp-pp to tp-cp-ep-pp-dp.')
    group.add_argument('--replication', action='store_true', default=False,
                       help="If set, replication of local checkpoints is enabled. "
                       "Needs to be enabled on all ranks.")
    group.add_argument('--replication-jump', default=None, type=int,
                       help="Specifies `J`, the spacing between ranks storing replicas of a given rank's data. "
                       "Replicas for rank `n` may be on ranks `n+J`, `n+2J`, ..., or `n-J`, `n-2J`, etc. "
                       "This flag has an effect only if --replication is used. "
                       "and must be consistent across all ranks.")
    group.add_argument('--replication-factor', default=2, type=int,
                       help="Number of machines storing the replica of a given rank's data.")
    return parser


def _add_validation_args(parser):
    group = parser.add_argument_group(title='validation')

    group.add_argument('--eval-iters', type=int, default=100,
                       help='Number of iterations to run for evaluation'
                       'validation/test for.')
    group.add_argument('--eval-interval', type=int, default=1000,
                       help='Interval between running evaluation on '
                       'validation set.')
    group.add_argument("--test-mode", action="store_true", help='Run all real-time test alongside the experiment.')
    group.add_argument('--skip-train', action='store_true',
                       default=False, help='If set, bypass the training loop, '
                       'optionally do evaluation for validation/test, and exit.')

    return parser


def _add_tokenizer_args(parser):
    group = parser.add_argument_group(title='tokenizer')
    group.add_argument('--vocab-size', type=int, default=None,
                       help='Size of vocab before EOD or padding.')
    group.add_argument('--vocab-file', type=str, default=None,
                       help='Path to the vocab file.')
    group.add_argument('--merge-file', type=str, default=None,
                       help='Path to the BPE merge file.')
    group.add_argument('--vocab-extra-ids', type=int, default=0,
                       help='Number of additional vocabulary tokens. '
                            'They are used for span masking in the T5 model')
    group.add_argument('--tokenizer-type', type=str,
                       default=None,
                       choices=['BertWordPieceLowerCase',
                                'BertWordPieceCase',
                                'GPT2BPETokenizer',
                                'SentencePieceTokenizer',
                                'GPTSentencePieceTokenizer',
                                'HuggingFaceTokenizer',
                                'Llama2Tokenizer',
                                'TikTokenizer',
                                'MultimodalTokenizer',
                                'NullTokenizer',
                                'NullMultimodalTokenizer'],
                       help='What type of tokenizer to use.')
    group.add_argument('--tokenizer-model', type=str, default=None,
                       help='Sentencepiece tokenizer model.')
    group.add_argument('--tiktoken-pattern', type=str, default=None,
                       help='Which tiktoken pattern to use. Options: [v1, v2]')
    group.add_argument('--tiktoken-num-special-tokens', type=int, default=1000,
                       help='Number of special tokens in tiktoken tokenizer')
    group.add_argument('--tiktoken-special-tokens', type=str, nargs='+', default=None,
                       help='List of tiktoken special tokens, needs to have ["<unk>", "<s>", "</s>"]')
    return parser


def _add_data_args(parser):
    group = parser.add_argument_group(title='data and dataloader')

    group.add_argument('--data-path', nargs='*', default=None,
                       help='The weight and prefix list for a set of train, validation, and test'
                       'datasets which split according to --split. The accepted formats are: '
                       '(1) a single prefix, '
                       '(2) a list of weight prefix pairs e.g. weight1 prefix1 weight2 prefix2, '
                       '(3) a list of prefixes e.g. prefix1 prefix2. '
                       'For (3), weights are inferred from the lengths of the contributing datasets. '
                       'This argument is exclusive to the other independent --*-data-path arguments.')
    group.add_argument('--split', type=str, default=None,
                       help='Comma-separated list of proportions for training,'
                       ' validation, and test split. For example the split '
                       '`90,5,5` will use 90%% of data for training, 5%% for '
                       'validation and 5%% for test.')
    group.add_argument('--train-data-path', nargs='*', default=None,
                       help='The weight and prefix list for an independent train dataset. '
                       'Follows the same pattern rules as --data-path.')
    group.add_argument('--valid-data-path', nargs='*', default=None,
                       help='The weight and prefix list for an independent validation dataset. '
                       'Follows the same pattern rules as --data-path.')
    group.add_argument('--test-data-path', nargs='*', default=None,
                       help='The weight and prefix list for an independent test dataset. '
                       'Follows the same pattern rules as --data-path.')
    group.add_argument('--data-args-path', type=str, default=None,
                       help='Path to data-args. Instead of feeding `--data-path` '
                       'with weighted dataset, we pass in a file path from which '
                       'we read that argument. This is useful when the list of data is '
                       'too big.')
    group.add_argument('--per-split-data-args-path', type=str, default=None,
                       help='Path to per-split-data-args. Instead of feeding '
                       '`--(train|valid|test)-data-path` with weighted dataset, '
                       'we pass in a file path from which we read those arguments. '
                       'This is useful when the list of data is too big. Format is a '
                       'json file with `train`, `valid, `test` keys')
    group.add_argument('--data-cache-path', default=None,
                       help='Path to a directory to hold cached index files.')
    group.add_argument('--no-mmap-bin-files', action='store_false',
                       help='Disable mmap-ing of .bin files.',
                       dest='mmap_bin_files')
    group.add_argument('--mock-data', action='store_true',
                       help='Skip data loading and validation and opt for artificial '
                       'generation of mock data when an implementation is available.')
    group.add_argument('--seq-length', type=int, default=None,
                       help='Maximum sequence length to process.')
    group.add_argument('--encoder-seq-length', type=int, default=None,
                       help='Maximum encoder sequence length to process.'
                       'This should be exclusive of --seq-length')
    group.add_argument('--decoder-seq-length', type=int, default=None,
                       help="Maximum decoder sequence length to process.")
    group.add_argument('--retriever-seq-length', type=int, default=256,
                       help='Maximum sequence length for the biencoder model '
                       'for retriever')
    group.add_argument('--sample-rate', type=float, default=1.0,
                       help='sample rate for training data. Supposed to be 0 '
                            ' < sample_rate < 1')
    group.add_argument('--mask-prob', type=float, default=0.15,
                       help='Probability of replacing a token with mask.')
    group.add_argument('--short-seq-prob', type=float, default=0.1,
                       help='Probability of producing a short sequence.')
    group.add_argument('--num-workers', type=int, default=2,
                       help="Dataloader number of workers.")
    group.add_argument('--reset-position-ids', action='store_true',
                       help='Reset posistion ids after end-of-document token.')
    group.add_argument('--reset-attention-mask', action='store_true',
                       help='Reset self attention maske after '
                       'end-of-document token.')
    group.add_argument('--eod-mask-loss', action='store_true',
                       help='Mask loss for the end of document tokens.')
    group.add_argument('--no-create-attention-mask-in-dataloader', action='store_false',
                       help='If set, do not create attention_masks in dataloader.',
                       dest='create_attention_mask_in_dataloader')
    group.add_argument('--num-dataset-builder-threads', type=int, default=1,
                       help='Number of parallel threads per rank for dataset builder')
    group.add_argument('--object-storage-cache-path', type=str, default=None,
                       help='Path to cache index files when using s3 or msc dataloader')
    group.add_argument('--mid-level-dataset-surplus', type=float, default=0.005,
                       help='The sample surplus to build for the mid-level datasets(s)')
    return parser


def _add_autoresume_args(parser):
    group = parser.add_argument_group(title='autoresume')

    group.add_argument('--adlr-autoresume', action='store_true',
                       help='Enable autoresume on adlr cluster.')
    group.add_argument('--adlr-autoresume-interval', type=int, default=1000,
                       help='Intervals over which check for autoresume'
                       'termination signal')

    return parser


def _add_biencoder_args(parser):
    group = parser.add_argument_group(title='biencoder')

    # network size
    group.add_argument('--ict-head-size', type=int, default=None,
                       help='Size of block embeddings to be used in ICT and '
                        'REALM (paper default: 128)')
    group.add_argument('--biencoder-projection-dim', type=int, default=0,
                       help='Size of projection head used in biencoder (paper'
                        ' default: 128)')
    group.add_argument('--biencoder-shared-query-context-model', action='store_true',
                        help='Whether to share the parameters of the query '
                        'and context models or not')

    # checkpointing
    group.add_argument('--ict-load', type=str, default=None,
                       help='Directory containing an ICTBertModel checkpoint')
    group.add_argument('--bert-load', type=str, default=None,
                       help='Directory containing an BertModel checkpoint '
                       '(needed to start ICT and REALM)')

    # data
    group.add_argument('--titles-data-path', type=str, default=None,
                       help='Path to titles dataset used for ICT')
    group.add_argument('--query-in-block-prob', type=float, default=0.1,
                       help='Probability of keeping query in block for '
                       'ICT dataset')
    group.add_argument('--use-one-sent-docs', action='store_true',
                       help='Whether to use one sentence documents in ICT')
    group.add_argument('--evidence-data-path', type=str, default=None,
                       help='Path to Wikipedia Evidence frm DPR paper')

    # training
    group.add_argument('--retriever-report-topk-accuracies', nargs='+', type=int,
                        default=[], help="Which top-k accuracies to report "
                        "(e.g. '1 5 20')")
    group.add_argument('--retriever-score-scaling', action='store_true',
                       help='Whether to scale retriever scores by inverse '
                        'square root of hidden size')

    # faiss index
    group.add_argument('--block-data-path', type=str, default=None,
                       help='Where to save/load BlockData to/from')
    group.add_argument('--embedding-path', type=str, default=None,
                       help='Where to save/load Open-Retrieval Embedding'
                        ' data to/from')

    # indexer
    group.add_argument('--indexer-batch-size', type=int, default=128,
                       help='How large of batches to use when doing indexing '
                       'jobs')
    group.add_argument('--indexer-log-interval', type=int, default=1000,
                       help='After how many batches should the indexer '
                       'report progress')
    return parser


def _add_vision_args(parser):
    group = parser.add_argument_group(title="vision")

    # general vision arguements
    group.add_argument('--num-classes', type=int, default=1000,
                       help='num of classes in vision classificaiton task')
    group.add_argument('--img-h', type=int, default=224,
                       help='Image height for vision classification task')
    group.add_argument('--img-w', type=int, default=224,
                       help='Image height for vision classification task')
    group.add_argument('--num-channels', type=int, default=3,
                       help='Number of channels in input image data')
    group.add_argument('--patch-dim', type=int, default=16,
                       help='patch dimension')
    group.add_argument('--classes-fraction', type=float, default=1.0,
                       help='training with fraction of classes.')
    group.add_argument('--data-per-class-fraction', type=float, default=1.0,
                       help='training with fraction of data per class.')
    group.add_argument('--no-data-sharding', action='store_false',
                       help='Disable data sharding.',
                       dest='data_sharding')
    group.add_argument('--head-lr-mult', type=float, default=1.0,
                       help='learning rate multiplier for head during finetuning')

    # pretraining type and backbone selection`
    group.add_argument('--vision-pretraining', action='store_true',
                       help='flag to indicate vision pretraining')
    group.add_argument('--vision-pretraining-type', type=str, default='classify',
                       choices=['classify', 'inpaint', 'dino'],
                       help='pretraining objectives')
    group.add_argument('--vision-backbone-type', type=str, default='vit',
                       choices=['vit', 'mit', 'swin'],
                       help='backbone types types')
    group.add_argument('--swin-backbone-type', type=str, default='tiny',
                       choices=['tiny', 'base', 'h3'],
                       help='pretraining objectives')
    # inpainting arguments
    group.add_argument('--mask-type', type=str, default='random',
                       choices=['random', 'row'],
                       help='mask types')
    group.add_argument('--mask-factor', type=float, default=1.0,
                       help='mask size scaling parameter')

    # dino arguments
    group.add_argument('--iter-per-epoch', type=int, default=1250,
                       help='iterations per epoch')
    group.add_argument('--dino-local-img-size', type=int, default=96,
                       help='Image size for vision classification task')
    group.add_argument('--dino-local-crops-number', type=int, default=10,
                       help='Number of local crops')
    group.add_argument('--dino-head-hidden-size', type=int, default=2048,
                       help='Hidden dimension size in dino head')
    group.add_argument('--dino-bottleneck-size', type=int, default=256,
                       help='Bottle neck dimension in dino head ')
    group.add_argument('--dino-freeze-last-layer', type=float, default=1,
                       help='Freezing last layer weights')
    group.add_argument('--dino-norm-last-layer', action='store_true',
                       help='Disable Norm in last layer.')
    group.add_argument('--dino-warmup-teacher-temp', type=float, default=0.04,
                       help='warump teacher temperature')
    group.add_argument('--dino-teacher-temp', type=float, default=0.07,
                       help='teacher temperature')
    group.add_argument('--dino-warmup-teacher-temp-epochs', type=int, default=30,
                       help='warmup teacher temperaure epochs')

    # regularization arguments
    group.add_argument('--qk-layernorm', action='store_true',
                       help='Whether to layer normalize the q and k attention embeddings.')

    return parser

def _add_moe_args(parser):
    group = parser.add_argument_group(title="moe")
    # General arguments
    group.add_argument('--expert-model-parallel-size', type=int, default=1,
                       help='Degree of expert model parallelism.')
    group.add_argument('--expert-tensor-parallel-size', type=int, default=None,
                       help='Degree of expert model parallelism. Default is None, which will be set to the value of --tensor-model-paralle-size.')
    group.add_argument('--num-experts', type=int, default=None,
                       help='Number of Experts in MoE (None means no MoE)')
    group.add_argument('--moe-layer-freq', type=moe_freq_type, default=1,
                       help='Frequency between MoE layers and Dense layers. Accepts either: '
                            '- An integer N: Represents a 1:N ratio, meaning one expert layer for every N-1 dense layers '
                            '- A string containing a Python list expression that defines a custom pattern, e.g.: '
                            '"([1]*3+[0]*1)*3" evaluates to [1,1,1,0,1,1,1,0,1,1,1,0] '
                            'where 1 indicates an expert layer and 0 indicates a dense layer. '
                            'Examples: "([0]+[1]*23)": 1 dense layer followed by 23 experts layers, '
                            '"([1]*3+[0]*2)*2": Three expert layers followed by two dense layers, repeated twice.')
    group.add_argument('--moe-ffn-hidden-size', type=int, default=None,
                       help='The hidden size of each expert\'s feed-forward network (ffn). '
                       'If not specified, defaults to the ffn_hidden_size.')
    group.add_argument('--moe-shared-expert-intermediate-size', type=int, default=None,
                       help='Shared expert total ffn hidden size. '
                       'It should be equal to "num_shared_experts * ffn_size_of_each_shared_expert" if there are multiple shared experts. '
                       'None means no shared expert.')
    group.add_argument('--moe-shared-expert-overlap', action='store_true',
                       help='Enable overlapping between shared expert computations and dispatcher communications. '
                       'Without this, the shared epxerts execute after the routed experts. '
                       'Only effective when moe-shared-expert-intermediate-size is set.')
    group.add_argument('--moe-grouped-gemm', action='store_true',
                       help='When there are multiple experts per rank, launch multiple local GEMM kernels in multiple streams to improve the utilization and performance with GroupedLinear in TransformerEngine.')
    group.add_argument('--moe-use-legacy-grouped-gemm', action='store_true',
                       help='Use legacy GroupedMLP rather than TEGroupedMLP. Note: The legacy one will be deprecated soon.')
    group.add_argument('--moe-layer-recompute', action='store_true',
                       help='Enable checkpointing for moe_layer, should be used when memory is not sufficient. '
                       'Deprecated. Use "--recompute-granularity selective --recompute-modules moe" instead.')
    group.add_argument('--moe-extended-tp', action='store_true',
                       help='Deprecated. Use --expert-tensor-parallel-size instead.')
    group.add_argument('--moe-use-upcycling', action='store_true',
                       help='Load a checkpoint of a dense model, convert it into an MoE model, and save the converted model to the path specified by --save. '
                       'Upcycling is implemented on the top of distributed checkpointing, so it supports parallel modes different from the dense model.')
    # Router arguments
    group.add_argument('--moe-router-load-balancing-type', type=str,
                       choices=['aux_loss', 'seq_aux_loss', 'sinkhorn', 'none'],
                       default='aux_loss',
                       help='Determines the load balancing strategy for the router. "aux_loss" corresponds to the load balancing loss used in GShard and SwitchTransformer; "seq_aux_loss" corresponds to the load balancing loss used in DeepSeekV2, which computes the loss for each individual sample; "sinkhorn" corresponds to the balancing algorithm used in S-BASE, and "none" implies no load balancing. The default is "aux_loss".')
    group.add_argument('--moe-router-dtype', type=str,
                       choices=['fp32', 'fp64'],
                       default=None,
                       help='Data type for routing computation and expert output weighted averaging. '
                            'Fp32/fp64 enhances numerical stability, especially with numerous experts. '
                            'The perf impact should be negligible when used with permute fusion. '
                            'None means no changes for dtype.')
    group.add_argument('--moe-router-score-function', type=str,
                       choices=['softmax', 'sigmoid'],
                       default='softmax',
                       help='Score function for MoE TopK routing. Can be "softmax" or "sigmoid".')
    group.add_argument('--moe-router-topk', type=int, default=2,
                       help='Number of experts to route to for each token. The default is 2.')
    group.add_argument('--moe-router-pre-softmax', action='store_true',
                       help='Enable pre-softmax routing for MoE, which means softmax is before the top-k selection. By default, softmax is done after top-k.')
    group.add_argument('--moe-router-num-groups', type=int, default=None,
                       help='Number of groups to divide experts into for group-limited routing. When using group-limited routing: 1) Experts are divided into equal-sized groups, 2) For each token, a subset of groups are selected based on routing scores (sum of top-2 expert scores within each group), 3) From these selected groups, moe_router_topk experts are chosen.'
                       'Two common use cases: 1) Device-limited routing: Set equal to expert parallel size (EP) to limit each token to experts on a subset of devices (See DeepSeek-V2: https://arxiv.org/pdf/2405.04434) 2) Node-limited routing: Set equal to number of nodes in EP group to limit each token to experts on a subset of nodes (See DeepSeek-V3: https://arxiv.org/pdf/2412.19437)')
    group.add_argument('--moe-router-group-topk', type=int, default=None,
                       help='Number of selected groups for group-limited routing.')
    group.add_argument('--moe-router-topk-scaling-factor', type=float, default=None,
                       help='Scaling factor for routing score in top-k selection, only works when --moe-router-pre-softmax enabled. Defaults to None, which means no scaling.')
    group.add_argument('--moe-router-enable-expert-bias', action='store_true',
                       help='TopK routing with dynamic expert bias in the aux-loss-free load balancing strategy. '
                       'The routing decision is based on the sum of the routing scores and the expert bias. '
                       'See https://arxiv.org/abs/2408.15664 for details.')
    group.add_argument('--moe-router-bias-update-rate', type=float, default=1e-3,
                       help='Expert bias update rate in the aux-loss-free load balancing strategy. '
                       'The expert bias is updated based on the number of assigned tokens to each expert in a global batch, '
                       'where the bias is increased for the experts with less assigned tokens and decreased for the experts with more assigned tokens. '
                       'The default value 1e-3 is same as that used in DeepSeekV3.')
    group.add_argument('--moe-aux-loss-coeff', type=float, default=0.0,
                       help='Scaling coefficient for the aux loss: a starting value of 1e-2 is recommended.')
    group.add_argument('--moe-z-loss-coeff', type=float, default=None,
                       help='Scaling coefficient for the z-loss: a starting value of 1e-3 is recommended.')
    group.add_argument('--moe-input-jitter-eps', type=float, default=None,
                       help='Add noise to the input tensor by applying jitter with a specified epsilon value.')
    group.add_argument('--moe-per-layer-logging', action='store_true',
                       help='Enable per-layer logging for MoE, currently supports auxiliary loss and z loss.')
    # Token dispatcher arguments
    group.add_argument('--moe-token-dispatcher-type', type=str,
                       choices=['allgather', 'alltoall', 'flex', 'alltoall_seq'],
                       default='allgather',
                       help="The type of token dispatcher to use. The default is 'allgather'. Options are 'allgather', 'alltoall' and 'alltoall_seq'. We recommend using 'alltoall' when applying expert parallelism. For more information, please refer to the documentation in core/moe/README.")
    group.add_argument('--moe-enable-deepep', action='store_true',
                       help='[Experimental] Enable DeepSeek/DeepEP for efficient token dispatching and combine in MoE models. Only works with flex token dispatcher by setting --moe-token-dispatcher-type=flex.')
    group.add_argument('--moe-permute-fusion', action='store_true',
                       help='Fuse token rearrangement ops during token dispatching.')
    # Token dropping arguments
    group.add_argument('--moe-expert-capacity-factor', type=float, default=None,
                       help='The capacity factor for each expert, None means no token will be dropped.')
    group.add_argument('--moe-pad-expert-input-to-capacity', action='store_true',
                       help='Pads the input for each expert to match the expert capacity length, effective only after the --moe-expert-capacity-factor is set.')
    group.add_argument('--moe-token-drop-policy', type=str, default='probs', choices=['probs', 'position'],
                       help='The policy to drop tokens. Can be either "probs" or "position". If "probs", the tokens with the lowest probabilities will be dropped. If "position", tokens at the end of each batch will be dropped.')

    return parser

def _add_mla_args(parser):
    group = parser.add_argument_group(title="mla")
    group.add_argument('--q-lora-rank', type=int, default=None,
                       help="Rank of Query tensor's low rank representation.")
    group.add_argument('--kv-lora-rank', type=int, default=32,
                       help="Rank of Key and Value tensors' low rank representation.")
    group.add_argument('--qk-head-dim', type=int, default=128,
                       help="Dimension of the head in the QK projection. q_head_dim = qk_head_dim + qk_pos_emb_head_dim")
    group.add_argument('--qk-pos-emb-head-dim', type=int, default=64,
                       help="Dimension of the position embedding in the QK projection.")
    group.add_argument('--v-head-dim', type=int, default=128,
                       help="Dimension of the head in the V projection.")
    group.add_argument('--rotary-scaling-factor', type=float, default=1.0,
                       help="Rotary scaling factor for the rotary embeddings.")
    group.add_argument('--mscale', type=float, default=1.0,
                       help="Mscale for YaRN RoPE in multi-latent attention.")
    group.add_argument('--mscale-all-dim', type=float, default=1.0,
                       help="Mscale all dimensions for YaRN RoPE in multi-latent attention.")

    return parser

def _add_heterogeneous_args(parser):
    """
    Heterogeneous models refer to transformer architectures where individual layers can differ 
    in configuration. Specifically:
        - Attention or MLP layers can be replaced with either a linear layer or a no-op 
        - MLP intermediate dimensions can vary between layers
    We use the format of the HuggingFace config files in llama nemotron models to define the architecture.
    For example, https://huggingface.co/nvidia/Llama-3_3-Nemotron-Super-49B-v1/resolve/main/config.json

    Most notably, the "block_config" maps to a list of attention and mlp configurations for each layer.
    For example, the "block_config" for a 2 layer model is:
     "block_configs": [
        {
            "attention": {
                "n_heads_in_group": 8,
                "no_op": false,
                "replace_with_linear": false,
            },
            "ffn": {
                "ffn_mult": 2.625,
                "no_op": false,
                "replace_with_linear": false,
            }
        },
        {
            "attention": {
                "n_heads_in_group": null,
                "no_op": true,
                "replace_with_linear": false,
            },
            "ffn": {
                "ffn_mult": 2.625,
                "no_op": false,
                "replace_with_linear": false,
            }
        }
    ]
    """
    group = parser.add_argument_group(title="heterogeneous architecture")
    group.add_argument('--heterogeneous-layers-config-path', type=str, default=None,
                       help='Path to json file containing heterogeneous model configuration. '
                       'Use the format of the HuggingFace config files in llama nemotron '
                       'models, e.g. https://huggingface.co/nvidia/Llama-3_3-Nemotron-Super-49B-v1/resolve/main/config.json.')
    group.add_argument('--heterogeneous-layers-config-encoded-json', type=str, default=None,
                       help='This is encoded json string of the heterogeneous model configuration. Used to keep the content '
                       'of the heterogeneous model specification in args when the model is loaded from a checkpoint. '
                       'Use the format of the HuggingFace config files in llama nemotron '
                       'models, e.g. https://huggingface.co/nvidia/Llama-3_3-Nemotron-Super-49B-v1/resolve/main/config.json.')
    return parser

def _add_experimental_args(parser):
    group = parser.add_argument_group(title='experimental')

    group.add_argument('--spec', type=str, default=None, nargs='*',
                       help='Specify the <module_location function_name> pair '
                       'that returns a spec to customize a model, transformer '
                       'block, or transformer layer, depending on the use case.'
                       'To use local spec specify local as the argument.'
                       'For more details, see the model class, '
                       '`transformer_block.py`, or `transformer_layer.py`')
    group.add_argument('--hybrid-attention-ratio', type=float, default=0.0,
                       help='Ratio of attention layers to total layers, in the '
                       'range [0.0, 1.0].')
    group.add_argument('--hybrid-mlp-ratio', type=float, default=0.0,
                       help='Ratio of mlp layers to total layers, in the '
                       'range [0.0, 1.0].')
    group.add_argument('--hybrid-override-pattern', type=str, default=None,
                       help='Force a specific hybrid layer pattern. The value'
                            'should be a string of characters chosen from'
                            'core.ssm.mamba_hybrid_layer_allocation.Symbols.'
                            'If a value greater than 0.0 is supplied to any of the '
                            'hybrid ratio arguments, then the number of each type'
                            'of layer in the override pattern must match number in'
                            'the overidden pattern')
    group.add_argument('--mamba-state-dim', type=int, default=128,
                       help='State dimension for Mamba layers.')
    group.add_argument('--mamba-head-dim', type=int, default=64,
                       help='Head dimension for Mamba layers.')
    group.add_argument('--mamba-num-groups', type=int, default=8,
                       help='Number of groups for Mamba layers.')
    group.add_argument('--mamba-num-heads', type=int, default=None,
                       help='Number of heads for Mamba layers.'
                       'If not set, then the number of heads will be '
                       '--hidden-size * expand // --mamba-head-dim')
    group.add_argument('--is-hybrid-model', default=False, action="store_true",
                       help='Indicates whether the model is a hybrid model.')
    group.add_argument('--disable-mamba-mem-eff-path', default=False, action="store_true",
                       help='Disable Mamba efficient path.')
    group.add_argument('--yaml-cfg', type=str, default=None,
                       help = 'Config file to add additional arguments')

    # Args of precision-aware optimizer
    group.add_argument('--use-precision-aware-optimizer', action='store_true',
                       help='Use the precision-aware optimizer in TransformerEngine, which allows '
                       'setting the main params and optimizer states to lower precision, such as '
                       'fp16 and fp8.')
    group.add_argument('--main-grads-dtype', default='fp32', choices=['fp32', 'bf16'],
                       help='Dtype of main grads when enabling precision-aware-optimizer')
    group.add_argument('--main-params-dtype', default='fp32', choices=['fp32', 'fp16'],
                       help='Dtype of main params when enabling precision-aware-optimizer')
    group.add_argument('--exp-avg-dtype', default='fp32', choices=['fp32', 'fp16', 'fp8'],
                       help='Dtype of exp_avg when enabling precision-aware-optimizer')
    group.add_argument('--exp-avg-sq-dtype', default='fp32', choices=['fp32', 'fp16', 'fp8'],
                       help='Dtype of exp_avg_sq when enabling precision-aware-optimizer')
<<<<<<< HEAD
    group.add_argument('--expert-dist-log-path', type=str, default=None,
                       help='Path to save the expert distribution logs.')
    group.add_argument('--num-dbep-experts', type=int, default=0, help='Number of DBEP experts.')
    group.add_argument('--dbep-multiplier', type=int, default=None, help='DBEP multiplier.')
=======
    return parser


def _add_msc_args(parser):
    group = parser.add_argument_group(title="msc")
    group.add_argument('--disable-msc', default=True, action='store_false', dest='enable_msc',
                       help='Disable the usage of Multi-Storage Client (MSC) in Megatron Core.')
>>>>>>> 20304a30
    return parser<|MERGE_RESOLUTION|>--- conflicted
+++ resolved
@@ -2817,12 +2817,10 @@
                        help='Dtype of exp_avg when enabling precision-aware-optimizer')
     group.add_argument('--exp-avg-sq-dtype', default='fp32', choices=['fp32', 'fp16', 'fp8'],
                        help='Dtype of exp_avg_sq when enabling precision-aware-optimizer')
-<<<<<<< HEAD
     group.add_argument('--expert-dist-log-path', type=str, default=None,
                        help='Path to save the expert distribution logs.')
     group.add_argument('--num-dbep-experts', type=int, default=0, help='Number of DBEP experts.')
     group.add_argument('--dbep-multiplier', type=int, default=None, help='DBEP multiplier.')
-=======
     return parser
 
 
@@ -2830,5 +2828,4 @@
     group = parser.add_argument_group(title="msc")
     group.add_argument('--disable-msc', default=True, action='store_false', dest='enable_msc',
                        help='Disable the usage of Multi-Storage Client (MSC) in Megatron Core.')
->>>>>>> 20304a30
     return parser