--- conflicted
+++ resolved
@@ -45,18 +45,12 @@
     ):
         super().__init__(config=config)
 
-        self.spec = spec
         self.layer_number = layer_number + self._get_layer_offset()
 
         ## [Module 1: Input Layernorm] Optional Layernorm on the input data
         # TODO: add pytorch only layernorm
         self.input_layernorm = build_module(
-<<<<<<< HEAD
-            spec.input_layernorm,
-            config=self.config,
-=======
             submodules.input_layernorm,
->>>>>>> 0c9c4f36
             hidden_size=self.config.hidden_size,
             eps=self.config.layernorm_epsilon,
             persist_layer_norm=self.config.persist_layer_norm,
@@ -74,14 +68,8 @@
         self.self_attn_bda = build_module(submodules.self_attn_bda)
 
         ## [Module 4: Post SelfAttention] Optional Layernorm after self-attn
-<<<<<<< HEAD
-        self.post_self_attn_layernorm = build_module(
-            spec.post_self_attn_layernorm,
-            config=self.config,
-=======
         self.pre_cross_attn_layernorm = build_module(
             submodules.pre_cross_attn_layernorm,
->>>>>>> 0c9c4f36
             hidden_size=self.config.hidden_size,
             eps=self.config.layernorm_epsilon,
             persist_layer_norm=self.config.persist_layer_norm,
@@ -96,25 +84,11 @@
         )
 
         ## [Module 6: BiasDropoutFusion]
-<<<<<<< HEAD
-        self.cross_attn_bda = build_module(
-            spec.cross_attn_bda,
-            config=self.config,
-            spec=spec.cross_attention,
-        )
-
-        ## [Module 7: Post Cross Attention] Optional Layernorm after cross-attn
-        self.post_cross_attn_layernorm = build_module(
-            spec.post_cross_attn_layernorm,
-            config=self.config,
-            spec=spec.cross_attention,
-=======
         self.cross_attn_bda = build_module(submodules.cross_attn_bda)
 
         ## [Module 7: Post Cross Attention] Optional Layernorm after cross-attn
         self.pre_mlp_layernorm = build_module(
             submodules.pre_mlp_layernorm,
->>>>>>> 0c9c4f36
             hidden_size=self.config.hidden_size,
             eps=self.config.layernorm_epsilon,
             persist_layer_norm=self.config.persist_layer_norm,
@@ -129,23 +103,7 @@
         self.mlp = build_module(submodules.mlp, config=self.config)
 
         ## [Module 9: BiasDropoutFusion]
-<<<<<<< HEAD
-        self.mlp_bda = build_module(spec.mlp_bda)
-
-        ## [Module 10: Post MLP] Optional Layernorm after MLP
-        self.post_mlp_layernorm = build_module(
-            spec.post_mlp_layernorm,
-            config=self.config,
-            hidden_size=self.config.hidden_size,
-            eps=self.config.layernorm_epsilon,
-            persist_layer_norm=self.config.persist_layer_norm,
-            sequence_parallel=self.config.sequence_parallel,
-            zero_centered_gamma=self.config.layernorm_zero_centered_gamma,
-            normalization=self.config.normalization,
-        )
-=======
         self.mlp_bda = build_module(submodules.mlp_bda)
->>>>>>> 0c9c4f36
 
         # @jcasper how should we handle nvfuser?
         # Set bias+dropout+add fusion grad_enable execution handler.
@@ -221,15 +179,9 @@
 
         # Cross attention.
         attention_output_with_bias = self.cross_attention(
-<<<<<<< HEAD
-            post_self_attn_layernorm_output, # i.e., 'x'
-            attention_mask=context_mask,
-            key_value_states=context,
-=======
             pre_cross_attn_layernorm_output,
             attention_mask=attention_mask,
             context=context,
->>>>>>> 0c9c4f36
             inference_params=inference_params,
         )
 
