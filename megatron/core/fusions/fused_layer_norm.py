# Copyright (c) 2023, NVIDIA CORPORATION. All rights reserved.

import importlib
import numbers

import torch
from torch import Tensor
from torch.nn import init
from torch.nn.parameter import Parameter

from megatron.core.transformer import TransformerConfig
from megatron.core.utils import make_viewless_tensor

try:
    from apex.contrib.layer_norm.layer_norm import FastLayerNormFN

    HAVE_PERSIST_LAYER_NORM = True
except:
    HAVE_PERSIST_LAYER_NORM = False

try:
    from apex.normalization.fused_layer_norm import FusedLayerNormAffineFunction

    HAVE_FUSED_LAYER_NORM = True
except:
    HAVE_FUSED_LAYER_NORM = False


class FusedLayerNorm(torch.nn.Module):

    """Layer Norm, fused into a single CUDA kernel.

    Arguments:
      hidden_size (int): Transformer hidden dimension.

      eps (float): Epsilon added to denominator, for numerical stability.

      persist_layer_norm (bool): Use persistent fused layer norm kernel.
      This kernel supports only a set of hidden sizes. Please
      check persist_ln_hidden_sizes if your hidden size is supported.

      sequence parallel (bool): Apply sequence parallelism optimization.

      zero_centered_gamma (bool): Adjust LayerNorm weights such that they are
      centered around zero. This improves numerical stability.

      config (TransformerConfig): Transformer config. Include to match custom
      layer norm interfaces.

      normalization (str): Normalization type, used for Transformer Engine.
      Must equal 'LayerNorm' here.
    """

    def __init__(
<<<<<<< HEAD
        self,
        hidden_size: int,
        eps: float = 1e-5,
        persist_layer_norm: bool = True,
        sequence_parallel: bool = False,
        zero_centered_gamma: bool = False,
        config=None,  # included to match custom norms
        normalization: str = "LayerNorm",  # included to match TE interface
=======
        self, config: TransformerConfig, hidden_size: int, eps: float = 1e-5,
>>>>>>> e4ef38e1
    ):
        super().__init__()

        self.zero_centered_gamma = config.layernorm_zero_centered_gamma
        assert (
            config.normalization == "LayerNorm"
        ), f'({config.normalization}) is not supported in FusedLayerNorm'

        # List of hiddens sizes supported in the persistent layer norm kernel
        # If the hidden size is not supported, fall back to the non-persistent
        # kernel.
        persist_ln_hidden_sizes = [
            1024,
            1536,
            2048,
            2304,
            3072,
            3840,
            4096,
            5120,
            6144,
            8192,
            10240,
            12288,
            12800,
            15360,
            16384,
            18432,
            20480,
            24576,
            25600,
            30720,
            32768,
            40960,
            49152,
            65536,
        ]
        persist_layer_norm = config.persist_layer_norm
        if hidden_size not in persist_ln_hidden_sizes or not HAVE_PERSIST_LAYER_NORM:
            persist_layer_norm = False

        if not persist_layer_norm and not HAVE_FUSED_LAYER_NORM:
            # TODO: Add pytorch only layer norm
            raise ValueError(f'Apex must currently be installed to use megatron core.')

        if isinstance(hidden_size, numbers.Integral):
            hidden_size = (hidden_size,)
        self.hidden_size = torch.Size(hidden_size)
        self.eps = eps
        self.weight = Parameter(torch.Tensor(*hidden_size))
        self.bias = Parameter(torch.Tensor(*hidden_size))
        self.reset_parameters()
        self.persist_layer_norm = persist_layer_norm
        self.sequence_parallel = config.sequence_parallel

        # set sequence parallelism flag on weight and bias parameters
        setattr(self.weight, 'sequence_parallel', self.sequence_parallel)
        setattr(self.bias, 'sequence_parallel', self.sequence_parallel)

    def reset_parameters(self):

        if self.zero_centered_gamma:
            init.zeros_(self.weight)
            init.zeros_(self.bias)
        else:
            init.ones_(self.weight)
            init.zeros_(self.bias)

    def forward(self, input: Tensor) -> Tensor:

        weight = self.weight + 1 if self.zero_centered_gamma else self.weight

        if self.persist_layer_norm:
            output = FastLayerNormFN.apply(input, weight, self.bias, self.eps)

            # Apex's fast layer norm function outputs a 'view' tensor (i.e., has
            # a populated '_base' field). This will result in schedule.py's
            # deallocate_output_tensor() throwing an error, so a viewless tensor is
            # created to prevent this.
            output = make_viewless_tensor(
                inp=output, requires_grad=input.requires_grad, keep_graph=True
            )

        else:
            output = FusedLayerNormAffineFunction.apply(
                input, weight, self.bias, self.hidden_size, self.eps
            )

        return output<|MERGE_RESOLUTION|>--- conflicted
+++ resolved
@@ -52,18 +52,14 @@
     """
 
     def __init__(
-<<<<<<< HEAD
         self,
+        config=TransformerConfig,
         hidden_size: int,
         eps: float = 1e-5,
         persist_layer_norm: bool = True,
         sequence_parallel: bool = False,
         zero_centered_gamma: bool = False,
-        config=None,  # included to match custom norms
         normalization: str = "LayerNorm",  # included to match TE interface
-=======
-        self, config: TransformerConfig, hidden_size: int, eps: float = 1e-5,
->>>>>>> e4ef38e1
     ):
         super().__init__()
 
