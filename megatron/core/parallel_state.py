--- conflicted
+++ resolved
@@ -832,28 +832,6 @@
     global _INTRA_PARTIAL_DATA_PARALLEL_GROUP_WITH_CP_GLOO
     assert _DATA_PARALLEL_GROUP is None, 'data parallel group is already initialized'
 
-<<<<<<< HEAD
-    for ranks in generator_wrapper('dp'):
-        group = create_group(
-            ranks,
-            timeout=timeout,
-            pg_options=get_nccl_options('dp', nccl_comm_cfgs),
-            group_desc='DATA_PARALLEL_GROUP',
-        )
-        if create_gloo_process_groups:
-            group_gloo = create_group(
-                ranks, timeout=timeout, backend="gloo", group_desc='DATA_PARALLEL_GROUP_GLOO'
-            )
-        else:
-            group_gloo = None
-        if rank in ranks:
-            _DATA_PARALLEL_GROUP = group
-            _DATA_PARALLEL_GROUP_GLOO = group_gloo
-            _DATA_PARALLEL_GLOBAL_RANKS = ranks
-            print(f"Data parallel group: {ranks}")
-
-=======
->>>>>>> 20304a30
     assert (
         data_parallel_size * context_parallel_size
     ) % num_distributed_optimizer_instances == 0, (
@@ -1275,7 +1253,6 @@
         if rank in ranks:
             _EXPERT_DATA_PARALLEL_GROUP = group
             _EXPERT_DATA_PARALLEL_GROUP_GLOO = group_gloo
-<<<<<<< HEAD
             print(f"Expert data parallel group {ranks}")
     
     if dbep_multiplier is not None:
@@ -1323,7 +1300,6 @@
                 print(f"DBEP group {ranks}")
             group_id += 1
 
-=======
 
         if num_distributed_optimizer_instances > 1:
             # Create groups for Partial DistOpt, one for intra-partial DP domain
@@ -1347,7 +1323,6 @@
         else:
             _INTRA_PARTIAL_EXPERT_DATA_PARALLEL_GROUP = _EXPERT_DATA_PARALLEL_GROUP
             _INTRA_PARTIAL_EXPERT_DATA_PARALLEL_GROUP_GLOO = _EXPERT_DATA_PARALLEL_GROUP_GLOO
->>>>>>> 20304a30
     ### End of expert related parallel groups initialization
 
     # build the intra distributed optimizer instance group
@@ -2340,7 +2315,6 @@
     _INTER_PARTIAL_EXPERT_DATA_PARALLEL_GROUP = None
     # End of expert parallelism destroy.
 
-<<<<<<< HEAD
     global _MOE_LAYER_WISE_LOGGING_TRACKER
     _MOE_LAYER_WISE_LOGGING_TRACKER = {}
 
@@ -2409,7 +2383,5 @@
 def get_dbep_dp_group_from_ranks(ranks : tuple):
     global _DBEP_ALL_GROUPS
     return _DBEP_ALL_GROUPS.get(ranks, None)
-=======
     global _INTRA_DISTRIBUTED_OPTIMIZER_INSTANCE_GROUP
-    _INTRA_DISTRIBUTED_OPTIMIZER_INSTANCE_GROUP = None
->>>>>>> 20304a30
+    _INTRA_DISTRIBUTED_OPTIMIZER_INSTANCE_GROUP = None