--- conflicted
+++ resolved
@@ -96,21 +96,18 @@
     else:
         data = None
 
-<<<<<<< HEAD
-    return data["tokens"].cuda(non_blocking = True), data["labels"].cuda(non_blocking = True), data["loss_mask"].cuda(non_blocking = True), data["attention_mask"].cuda(non_blocking = True), data["position_ids"].cuda(non_blocking = True)
-=======
     batch = {
-        'tokens': tokens,
-        'labels': labels,
-        'loss_mask': loss_mask,
-        'attention_mask': attention_mask,
-        'position_ids': position_ids
+        'tokens': data["tokens"].cuda(non_blocking = True),
+        'labels': data["labels"].cuda(non_blocking = True),
+        'loss_mask': data["loss_mask"].cuda(non_blocking = True),
+        'attention_mask': data["attention_mask"].cuda(non_blocking = True),
+        'position_ids': data["position_ids"].cuda(non_blocking = True)
     }
+
     # slice batch along sequence dimension for context parallelism
     batch = get_batch_on_this_cp_rank(batch)
 
     return batch.values()
->>>>>>> 5f2877d8
 
 def loss_func(loss_mask: Tensor, output_tensor: Tensor):
     """Loss function.
